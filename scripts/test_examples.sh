#!/usr/bin/env bash

TMP_FILE="/tmp/out"
exitCode=0
PREV_IFS="$IFS"
RUNTIME_LIMIT=5

# tests whether the output of the command contains expected lines
# arguments
# 1st command to run
# 2nd array of expected strings in the command output
# 3rd argument is an optional array of unexpected strings in the command output
function testExpectedMessage {
IFS="
"
    rv=0
    # loop through expected lines
    for i in $2; do
        if grep -- "${i}" "$TMP_FILE" > /dev/null ; then
            echo "OK - '$i'"
        else
            echo "Not found - '$i'"
            rv=1
        fi
    done

    # loop through unexpected lines
    if [[ ! -z $3 ]] ; then
        for i in $3; do
            if grep -- "${i}" "$TMP_FILE" > /dev/null ; then
                echo "IS NOT OK - '$i'"
                rv=1
            fi
        done
    fi

    # if an error occurred print the output
    if [[ ! $rv -eq 0 ]] ; then
        cat ${TMP_FILE}
        exitCode=1
    else
        exitCode=0
    fi
}

# kills the process started by the command if it runs beyond runtime limit
# tests whether the output of the command contains expected lines
# arguments
# 1st command to run
# 2nd array of expected strings in the command output
# 3rd argument is mandatory command runtime limit
# 4th argument is an optional array of unexpected strings in the command output
<<<<<<< HEAD

=======
>>>>>>> 87fe16d9
function testOutput {
IFS="$PREV_IFS"
    echo "Testing $1"

    #run the command
    $1 > $TMP_FILE 2>&1 &
    CMD_PID=$!
    sleep $3

    if ps -p $CMD_PID > /dev/null; then
        kill $CMD_PID
        echo "Killed $1."
        sleep 3
        if ps -p $CMD_PID > /dev/null; then
            kill -9 $CMD_PID
            echo "Test $1 has not terminated before runtime limit."
<<<<<<< HEAD
=======
            cat ${TMP_FILE}
>>>>>>> 87fe16d9
            exitCode=1
        else
            testExpectedMessage "$1" "$2" "$4"
        fi
    else
        testExpectedMessage "$1" "$2" "$4"
    fi
    echo "##$exitCode"
    echo "================================================================"
    rm $TMP_FILE
    return $exitCode
}

function startEtcd {
    docker run -p 2379:2379 --name etcd -d -e ETCDCTL_API=3 \
        quay.io/coreos/etcd:v3.1.0 /usr/local/bin/etcd \
             -advertise-client-urls http://0.0.0.0:2379 \
                 -listen-client-urls http://0.0.0.0:2379 > /dev/null
    # dump etcd content to make sure that etcd is ready
    docker exec etcd etcdctl get --prefix ""
    # sometimes etcd needs a bit more time to fully initialize
    sleep 2
}

function stopEtcd {
    docker stop etcd > /dev/null
    docker rm etcd > /dev/null
}

function startKafka {
    docker run -p 2181:2181 -p 9092:9092 --name kafka -d \
        --env ADVERTISED_HOST=0.0.0.0 --env ADVERTISED_PORT=9092 spotify/kafka > /dev/null
    KAFKA_VERSION=$(docker exec kafka /bin/bash -c 'echo $KAFKA_VERSION')
    SCALA_VERSION=$(docker exec kafka /bin/bash -c 'echo $SCALA_VERSION')
    # list kafka topics to ensure that kafka is ready
    docker exec kafka  /opt/kafka_${SCALA_VERSION}-${KAFKA_VERSION}/bin/kafka-topics.sh --list --zookeeper localhost:2181 > /dev/null 2> /dev/null
    # sometimes Kafka needs a bit more time to fully initialize
    sleep 2
}

# startCustomizedKafka takes path to server.properties as the only argument.
function startCustomizedKafka {
    docker create -p 2181:2181 -p 9092:9092 --name kafka \
        --env ADVERTISED_HOST=0.0.0.0 --env ADVERTISED_PORT=9092 spotify/kafka > /dev/null
    KAFKA_VERSION=$(docker inspect -f '{{ .Config.Env }}' kafka |  tr ' ' '\n' | grep KAFKA_VERSION | sed 's/^.*=//')
    SCALA_VERSION=$(docker inspect -f '{{ .Config.Env }}' kafka |  tr ' ' '\n' | grep SCALA_VERSION | sed 's/^.*=//')
    docker cp $1 kafka:/opt/kafka_${SCALA_VERSION}-${KAFKA_VERSION}/config/server.properties
    docker start kafka > /dev/null
    # list kafka topics to ensure that kafka is ready
    docker exec kafka  /opt/kafka_${SCALA_VERSION}-${KAFKA_VERSION}/bin/kafka-topics.sh --list --zookeeper localhost:2181 > /dev/null 2> /dev/null
    # sometimes Kafka needs a bit more time to fully initialize
    sleep 2
}

function stopKafka {
    docker stop kafka > /dev/null
    docker rm kafka > /dev/null
}

function startCassandra {
    docker run -p 9042:9042 --name cassandra01 -d cassandra > /dev/null 2> /dev/null
    # Wait until cassandra is ready to accept a connection.
    for attemptps in {1..20} ; do
        NODEINFO=$(docker exec -it cassandra01 nodetool info)
        if [ $? -eq 0 ]; then
            if [[ ${NODEINFO} == *"Native Transport active: true"* ]]; then
                break
            fi
        fi
    done
    # sometimes Cassandra needs a bit more time to fully initialize
    sleep 2
}

function stopCassandra {
    docker stop cassandra01 > /dev/null
    docker rm cassandra01 > /dev/null
}

#### Cassandra ###########################################################

startCassandra

expected=("Successfully written
Successfully queried
Successfully queried with AND
Successfully queried with Multiple AND
Successfully queried with IN
")

cmd="examples/cassandra-lib/cassandra-lib examples/cassandra-lib/client-config.yaml"
testOutput "${cmd}" "${expected}" $RUNTIME_LIMIT

#### Configs #############################################################

expected=("Loaded plugin config - found external configuration examples/configs-plugin/example.conf
Plugin Config {Field1:external value, Sleep:0s}
")

cmd="examples/configs-plugin/configs-plugin --config-dir=examples/configs-plugin --example-config=example.conf"
testOutput "${cmd}" "${expected}" $RUNTIME_LIMIT

#### Datasync ############################################################

startEtcd

expected=("KeyValProtoWatcher subscribed
Write data to /vnf-agent/vpp1/api/v1/example/db/simple/index
Update data at /vnf-agent/vpp1/api/v1/example/db/simple/index
Event arrived to etcd eventHandler, key /vnf-agent/vpp1/api/v1/example/db/simple/index, update: false
Event arrived to etcd eventHandler, key /vnf-agent/vpp1/api/v1/example/db/simple/index, update: true
")

cmd="examples/datasync-plugin/datasync-plugin --etcdv3-config=examples/datasync-plugin/etcd.conf"
testOutput "${cmd}" "${expected}" $RUNTIME_LIMIT

stopEtcd

#### Etcdv3-lib ##########################################################

startEtcd

expected=("Saving  /phonebook/Peter
")

cmd="examples/etcdv3-lib/editor/editor --cfg examples/etcdv3-lib/etcd.conf  put  Peter Company 0907"
testOutput "${cmd}" "${expected}" $RUNTIME_LIMIT

stopEtcd

#### Flags-lib ###########################################################

expected=("Registering flags...
Printing flags...
testFlagString:'mystring'
testFlagInt:'1122'
testFlagInt64:'-3344'
testFlagUint:'112'
testFlagUint64:'7788'
testFlagBool:'true'
testFlagDur:'5s'
")

cmd="examples/flags-lib/flags-lib --ep-string mystring --ep-uint 112"
testOutput "${cmd}" "${expected}" $RUNTIME_LIMIT

#### Kafka-lib ###########################################################

startKafka

expected=("Kafka connecting
Consuming started
Sync published
Message is stored in topic(test)/partition(0)/offset(1)
")

testOutput examples/kafka-lib/mux/mux "${expected}" $RUNTIME_LIMIT

stopKafka

#### Kafka-plugin manual-partitioner #####################################

startCustomizedKafka examples/kafka-plugin/manual-partitioner/server.properties

# Let us test the running with non-existant offset parameter
expected=("Offset: 18, message count: 0
Error loading core: plugin Kafka: AfterInit error 'kafka server: The requested offset is outside the range of offsets maintained by the server for the given topic/partition.'
")

unexpected=("Error while stopping watcher
")

cmd="examples/kafka-plugin/manual-partitioner/manual-partitioner --kafka-config examples/kafka-plugin/manual-partitioner/kafka.conf  --offsetMsg 18 --messageCount 0"
testOutput "${cmd}" "${expected}" $RUNTIME_LIMIT "${unexpected}"

# Let us test the running without parameters - in example are generated 10 Kafka Messages to both topics but the consumed is only 5 messages from each topic beginning with offset 5
expected=("offset arg not set, using default value
messageCount arg not set, using default value
Offset: 0, message count: 10
All plugins initialized successfully
Sending 10 sync Kafka notifications (protobuf) ...
Received sync Kafka Message, topic 'example-sync-topic', partition '1', offset '5', key: 'proto-key',
Received sync Kafka Message, topic 'example-sync-topic', partition '1', offset '9', key: 'proto-key',
Sending 10 async Kafka notifications (protobuf) ...
Async message successfully delivered, topic 'example-async-topic', partition '2', offset '0', key: 'async-proto-key'
Async message successfully delivered, topic 'example-async-topic', partition '2', offset '4', key: 'async-proto-key'
Async message successfully delivered, topic 'example-async-topic', partition '2', offset '5', key: 'async-proto-key'
Async message successfully delivered, topic 'example-async-topic', partition '2', offset '9', key: 'async-proto-key'
Received async Kafka Message, topic 'example-async-topic', partition '2', offset '5', key: 'async-proto-key',
Received async Kafka Message, topic 'example-async-topic', partition '2', offset '9', key: 'async-proto-key',
Sync watcher closed
Async watcher closed
")

unexpected=("Error while stopping watcher
")

cmd="examples/kafka-plugin/manual-partitioner/manual-partitioner --kafka-config examples/kafka-plugin/manual-partitioner/kafka.conf"
testOutput "${cmd}" "${expected}" $RUNTIME_LIMIT "${unexpected}"

# Let us test - in example no new messages generated - we are consummed all beginning with offset 5 till 9  (which were generated before)
expected=("offset arg not set, using default value
Offset: 0, message count: 0
All plugins initialized successfully
Received async Kafka Message, topic 'example-async-topic', partition '2', offset '5', key: 'async-proto-key',
Received async Kafka Message, topic 'example-async-topic', partition '2', offset '9', key: 'async-proto-key',
Received sync Kafka Message, topic 'example-sync-topic', partition '1', offset '5', key: 'proto-key',
Received sync Kafka Message, topic 'example-sync-topic', partition '1', offset '9', key: 'proto-key',
Sending 0 sync Kafka notifications (protobuf) ...
Sending 0 async Kafka notifications (protobuf) ...
Sync watcher closed
Async watcher closed
")

unexpected=("Error while stopping watcher
")

cmd='examples/kafka-plugin/manual-partitioner/manual-partitioner --kafka-config examples/kafka-plugin/manual-partitioner/kafka.conf -messageCount=0'
testOutput "${cmd}" "${expected}" $RUNTIME_LIMIT "${unexpected}"

# Let us test - in example one new message generated
expected=("offset arg not set, using default value
Offset: 0, message count: 1
All plugins initialized successfully
Received async Kafka Message, topic 'example-async-topic', partition '2', offset '5', key: 'async-proto-key',
Received async Kafka Message, topic 'example-async-topic', partition '2', offset '9', key: 'async-proto-key',
Received sync Kafka Message, topic 'example-sync-topic', partition '1', offset '5', key: 'proto-key',
Received sync Kafka Message, topic 'example-sync-topic', partition '1', offset '9', key: 'proto-key',
Sending 1 sync Kafka notifications (protobuf) ...
Received sync Kafka Message, topic 'example-sync-topic', partition '1', offset '10', key: 'proto-key',
Sending 1 async Kafka notifications (protobuf) ...
Async message successfully delivered, topic 'example-async-topic', partition '2', offset '10', key: 'async-proto-key'
Received async Kafka Message, topic 'example-async-topic', partition '2', offset '10', key: 'async-proto-key',
Sync watcher closed
Async watcher closed
")

unexpected=("Error while stopping watcher
")

cmd='examples/kafka-plugin/manual-partitioner/manual-partitioner --kafka-config examples/kafka-plugin/manual-partitioner/kafka.conf -messageCount=1'
testOutput "${cmd}" "${expected}" $RUNTIME_LIMIT "${unexpected}"

# Let us test - in example one new message generated - with offset 11 for both topics and we display all messages from offset 8
expected=("Offset: 8, message count: 1
All plugins initialized successfully
Received async Kafka Message, topic 'example-async-topic', partition '2', offset '8', key: 'async-proto-key',
Received async Kafka Message, topic 'example-async-topic', partition '2', offset '9', key: 'async-proto-key',
Received async Kafka Message, topic 'example-async-topic', partition '2', offset '10', key: 'async-proto-key',
Received sync Kafka Message, topic 'example-sync-topic', partition '1', offset '8', key: 'proto-key',
Received sync Kafka Message, topic 'example-sync-topic', partition '1', offset '9', key: 'proto-key',
Received sync Kafka Message, topic 'example-sync-topic', partition '1', offset '10', key: 'proto-key',
Sending 1 sync Kafka notifications (protobuf) ...
Received sync Kafka Message, topic 'example-sync-topic', partition '1', offset '11', key: 'proto-key',
Sending 1 async Kafka notifications (protobuf) ...
Async message successfully delivered, topic 'example-async-topic', partition '2', offset '11', key: 'async-proto-key'
Received async Kafka Message, topic 'example-async-topic', partition '2', offset '11', key: 'async-proto-key',
Sync watcher closed
Async watcher closed
")

unexpected=("Error while stopping watcher
Received async Kafka Message, topic 'example-async-topic', partition '2', offset '7', key: 'async-proto-key',
Received sync Kafka Message, topic 'example-sync-topic', partition '1', offset '7', key: 'proto-key',
")

cmd="examples/kafka-plugin/manual-partitioner/manual-partitioner --kafka-config examples/kafka-plugin/manual-partitioner/kafka.conf --messageCount 1 --offsetMsg 8"
testOutput "${cmd}" "${expected}" $RUNTIME_LIMIT "${unexpected}"

# Let us test - in example no new messages generated - we want to list all latest messages
expected=("Offset: -1, message count: 0
All plugins initialized successfully
Sending 0 sync Kafka notifications (protobuf) ...
Sending 0 async Kafka notifications (protobuf) ...
Sync watcher closed
Async watcher closed
")

unexpected=("Error while stopping watcher
")

# this is not working  cmd="examples/kafka-plugin/manual-partitioner/manual-partitioner --kafka-config examples/kafka-plugin/manual-partitioner/kafka.conf --messageCount 0 -offsetMsg=\"latest\""
cmd="examples/kafka-plugin/manual-partitioner/manual-partitioner --kafka-config examples/kafka-plugin/manual-partitioner/kafka.conf --messageCount 0 -offsetMsg=latest"
testOutput "${cmd}" "${expected}" $RUNTIME_LIMIT "${unexpected}"

# Let us test - in example no new messages generated - we want to list all oldest messages
expected=("Offset: -2, message count: 0
All plugins initialized successfully
Received async Kafka Message, topic 'example-async-topic', partition '2', offset '0', key: 'async-proto-key',
Received async Kafka Message, topic 'example-async-topic', partition '2', offset '11', key: 'async-proto-key',
Received sync Kafka Message, topic 'example-sync-topic', partition '1', offset '0', key: 'proto-key',
Received sync Kafka Message, topic 'example-sync-topic', partition '1', offset '11', key: 'proto-key',
Sending 0 sync Kafka notifications (protobuf) ...
Sending 0 async Kafka notifications (protobuf) ...
Sync watcher closed
Async watcher closed
")

unexpected=("Error while stopping watcher
")

cmd="examples/kafka-plugin/manual-partitioner/manual-partitioner --kafka-config examples/kafka-plugin/manual-partitioner/kafka.conf --messageCount 0 -offsetMsg=oldest"
testOutput "${cmd}" "${expected}" $RUNTIME_LIMIT "${unexpected}"


# Let us test - in example no new messages generated - wrong value of parameter offsetMsg
expected=("
Error loading core: plugin KafkaExample: Init error 'incorrect sync offset value wronginput
")

unexpected=("Error while stopping watcher
")

cmd="examples/kafka-plugin/manual-partitioner/manual-partitioner --kafka-config examples/kafka-plugin/manual-partitioner/kafka.conf --messageCount 0 -offsetMsg=wronginput"
testOutput "${cmd}" "${expected}" $RUNTIME_LIMIT "${unexpected}"

stopKafka

#### Kafka-plugin hash-partitioner #######################################

# Let us test the running without parameters - in example are generated 10 Kafka Messages to both topics
expected=("messageCount arg not set, using default value
Sending 10 sync Kafka notifications (protobuf) ...
Sending 10 async Kafka notifications (protobuf) ...
Async message successfully delivered, topic 'example-async-topic', partition '0', offset '0', key: 'async-proto-key',
Async message successfully delivered, topic 'example-async-topic', partition '0', offset '9', key: 'async-proto-key',
All plugins initialized successfully
Received Kafka Message, topic 'example-sync-topic', partition '0', offset '0', key: 'proto-key',
Received Kafka Message, topic 'example-sync-topic', partition '0', offset '9', key: 'proto-key',
Received async Kafka Message, topic 'example-async-topic', partition '0', offset '0', key: 'async-proto-key',
Received async Kafka Message, topic 'example-async-topic', partition '0', offset '9', key: 'async-proto-key',
Sync watcher closed
Async watcher closed
")

unexpected=("Error while stopping watcher
")

cmd="examples/kafka-plugin/hash-partitioner/hash-partitioner --kafka-config examples/kafka-plugin/hash-partitioner/kafka.conf"
testOutput "${cmd}" "${expected}" $RUNTIME_LIMIT "${unexpected}"

# Let us test - now let us test the messageCount (it relates to both topics)
expected=("Message count: 0
All plugins initialized successfully
Sending Kafka notification (protobuf)
Sending 0 sync Kafka notifications (protobuf) ...
Sending 0 async Kafka notifications (protobuf) ...
Sync watcher closed
Async watcher closed
")

unexpected=("Error while stopping watcher
")

cmd='examples/kafka-plugin/hash-partitioner/hash-partitioner --kafka-config examples/kafka-plugin/hash-partitioner/kafka.conf  -messageCount=0'
testOutput "${cmd}" "${expected}" $RUNTIME_LIMIT "${unexpected}"

# Let us test - now let us test the messageCount (it relates to both topics)
expected=("Message count: 1
All plugins initialized successfully
Sending Kafka notification (protobuf)
Sending 1 sync Kafka notifications (protobuf) ...
Received Kafka Message, topic 'example-sync-topic', partition '0', offset '10', key: 'proto-key',
Sending 1 async Kafka notifications (protobuf) ...
Async message successfully delivered, topic 'example-async-topic', partition '0', offset '10', key: 'async-proto-key',
Received async Kafka Message, topic 'example-async-topic', partition '0', offset '10', key: 'async-proto-key',
Sync watcher closed
Async watcher closed
")

unexpected=("Error while stopping watcher
")

cmd='examples/kafka-plugin/hash-partitioner/hash-partitioner --kafka-config examples/kafka-plugin/hash-partitioner/kafka.conf  -messageCount=1'
testOutput "${cmd}" "${expected}" $RUNTIME_LIMIT "${unexpected}"

stopKafka

#### Kafka-plugin post-init-consumer #######################################

#startKafka
startCustomizedKafka examples/kafka-plugin/manual-partitioner/server.properties

expected=("All plugins initialized successfully
Starting 'post-init' manual Consumer
Sending 10 Kafka notifications (protobuf) ...
Received sync Kafka Message, topic 'example-sync-topic', partition '1', offset '0', key: 'proto-key',
Received sync Kafka Message, topic 'example-sync-topic', partition '1', offset '1', key: 'proto-key',
Received sync Kafka Message, topic 'example-sync-topic', partition '1', offset '8', key: 'proto-key',
Received sync Kafka Message, topic 'example-sync-topic', partition '1', offset '9', key: 'proto-key',
Post-init watcher closed
")

unexpected=("Error while stopping watcher
")

cmd="examples/kafka-plugin/post-init-consumer/post-init-consumer --kafka-config examples/kafka-plugin/post-init-consumer/kafka.conf"
testOutput "${cmd}" "${expected}" $RUNTIME_LIMIT "${unexpected}"

stopKafka

#### Logs-lib ############################################################

expected=("Started observing beach
A group of walrus emerges from the ocean
The group's number increased tremendously!
Temperature changes
It's over 9000!
The ice breaks!
")
testOutput examples/logs-lib/basic/basic "${expected}" $RUNTIME_LIMIT

expected=("DEBUG componentXY
WARN componentXY
ERROR componentXY
")
testOutput examples/logs-lib/custom/custom "${expected}" $RUNTIME_LIMIT

#### Logs-plugin #########################################################

expected=("Debug log example
Info log example
Warn log example
Error log example
Stopping agent...
")

testOutput examples/logs-plugin/logs-plugin "${expected}" $RUNTIME_LIMIT

#### Simple-agent ########################################################

expected=("etcd config not found  - skip loading this plugin
kafka config not found  - skip loading this plugin
redis config not found  - skip loading this plugin
cassandra client config not found  - skip loading this plugin
All plugins initialized successfully
")

unexpected=("")

testOutput examples/simple-agent/simple-agent "${expected}" $RUNTIME_LIMIT "${unexpected}"

#### Simple-agent with Kafka and ETCD ####################################

startEtcd
startKafka

expected=("Plugin etcdv3: status check probe registered
Plugin kafka: status check probe registered
redis config not found  - skip loading this plugin
cassandra client config not found  - skip loading this plugin
All plugins initialized successfully
")

unexpected=("")

cmd="examples/simple-agent/simple-agent --etcdv3-config=examples/datasync-plugin/etcd.conf --kafka-config examples/kafka-plugin/hash-partitioner/kafka.conf"
testOutput "${cmd}" "${expected}" $RUNTIME_LIMIT "${unexpected}"

stopEtcd
stopKafka

##########################################################################

exit ${exitCode}



<|MERGE_RESOLUTION|>--- conflicted
+++ resolved
@@ -50,10 +50,6 @@
 # 2nd array of expected strings in the command output
 # 3rd argument is mandatory command runtime limit
 # 4th argument is an optional array of unexpected strings in the command output
-<<<<<<< HEAD
-
-=======
->>>>>>> 87fe16d9
 function testOutput {
 IFS="$PREV_IFS"
     echo "Testing $1"
@@ -70,10 +66,7 @@
         if ps -p $CMD_PID > /dev/null; then
             kill -9 $CMD_PID
             echo "Test $1 has not terminated before runtime limit."
-<<<<<<< HEAD
-=======
             cat ${TMP_FILE}
->>>>>>> 87fe16d9
             exitCode=1
         else
             testExpectedMessage "$1" "$2" "$4"
