--- conflicted
+++ resolved
@@ -8,12 +8,9 @@
 define test_only
 	@echo "# running unit tests"
 	@go test ./logging/logrus
-<<<<<<< HEAD
-	@go test ./db/keyval/etcd
-	@go test ./messaging/kafka/...
-=======
 	@go test ./db/keyval/etcdv3
->>>>>>> a3aa55fe
+	@go test ./messaging/kafka/client
+    @go test ./messaging/kafka/mux
     @echo "# done"
 endef
 
@@ -21,13 +18,9 @@
 define test_cover_only
 	@echo "# running unit tests with coverage analysis"
 	@go test -coverprofile=${COVER_DIR}coverage_unit1.out ./logging/logrus
-<<<<<<< HEAD
-	@go test -coverprofile=${COVER_DIR}coverage_unit2.out ./db/keyval/etcd
+	@go test -coverprofile=${COVER_DIR}coverage_unit2.out ./db/keyval/etcdv3
 	@go test -coverprofile=${COVER_DIR}coverage_unit3.out ./messaging/kafka/client
 	@go test -coverprofile=${COVER_DIR}coverage_unit4.out ./messaging/kafka/mux
-=======
-	@go test -coverprofile=${COVER_DIR}coverage_unit2.out ./db/keyval/etcdv3
->>>>>>> a3aa55fe
     @echo "# merging coverage results"
     @cd vendor/github.com/wadey/gocovmerge && go install -v
     @gocovmerge ${COVER_DIR}coverage_unit1.out ${COVER_DIR}coverage_unit2.out ${COVER_DIR}coverage_unit3.out ${COVER_DIR}coverage_unit4.out > ${COVER_DIR}coverage.out
