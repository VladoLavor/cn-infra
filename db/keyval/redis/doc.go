--- conflicted
+++ resolved
@@ -100,13 +100,9 @@
 //   }
 //
 //   // delete
-<<<<<<< HEAD
 //   found, err := db.Delete("some-key")
 //   // or, delete all keys matching the prefix "some-key".
 //   found, err := db.Delete("some-key", keyval.WithPrefix())
-=======
-//   found, err := datasync.Delete("some-key")
->>>>>>> bc254c08
 //
 //   // transaction
 //   var txn keyval.BytesTxn = db.NewTxn()
