--- conflicted
+++ resolved
@@ -41,7 +41,6 @@
 //   pool, err := redis.CreateNodeClientConnPool(config)
 //   db, err := redis.NewBytesConnectionRedis(pool)
 //
-<<<<<<< HEAD
 //   // create broker/watcher that share the same connection pools.
 //   bytesBroker := db.NewBroker("some-prefix")
 //   bytesWatcher := db.NewWatcher("some-prefix")
@@ -51,12 +50,8 @@
 //   protoBroker := wrapper.NewBroker("some-prefix")
 //   protoWatcher := wrapper.NewWatcher("some-prefix")
 //
-// You can also define server configuraton in a yaml file, and load it into memory using ParseConfigFromYamlFile(yamlFile, &config) from the package github.com/ligato/cn-infra/utils/config.
-// See ligato/cn-infra/db/keyval/redis/examples/node-client.yaml for an example of server configuration.
-=======
 // You can also define server configuration in a yaml file, and load it into memory using ParseConfigFromYamlFile(yamlFile, &config) from the package github.com/ligato/cn-infra/utils/config.
 // See github.com/ligato/cn-infra/db/keyval/redis/examples/node-client.yaml for an example of server configuration.
->>>>>>> 31546aad
 //
 // CRUD
 //   // put
