--- conflicted
+++ resolved
@@ -32,12 +32,8 @@
 
 // BytesConnectionRedis allows to store, read and watch values from Redis.
 type BytesConnectionRedis struct {
-<<<<<<< HEAD
+	logging.Logger
 	pool ConnPool
-=======
-	logging.Logger
-	pool *redis.Pool
->>>>>>> 31546aad
 
 	// closeCh will be closed when this connection is closed -- i.e., by the Close() method.
 	// It is used to give go routines a signal to stop.
@@ -66,15 +62,9 @@
 }
 
 // NewBytesConnectionRedis creates a new instance of BytesConnectionRedis using the provided
-<<<<<<< HEAD
 // ConnPool
-func NewBytesConnectionRedis(pool ConnPool) (*BytesConnectionRedis, error) {
-	return &BytesConnectionRedis{pool, make(chan struct{}), false}, nil
-=======
-// redis.Pool
-func NewBytesConnectionRedis(pool *redis.Pool, log logging.Logger) (*BytesConnectionRedis, error) {
+func NewBytesConnectionRedis(pool ConnPool, log logging.Logger) (*BytesConnectionRedis, error) {
 	return &BytesConnectionRedis{log, pool, make(chan struct{}), false}, nil
->>>>>>> 31546aad
 }
 
 // Close closes the connection to redis.
@@ -321,9 +311,9 @@
 	if db.closed {
 		return nil, fmt.Errorf("scanKeys(%s) called on a closed broker", match)
 	}
-	log.Debugf("scanKeys(%s)", match)
+	db.Debugf("scanKeys(%s)", match)
 	pattern := wildcard(match)
-	log.Debugf("scanKeys: pattern %s", pattern)
+	db.Debugf("scanKeys: pattern %s", pattern)
 
 	cursor := "0"
 	keys = make([]string, 0)
@@ -332,11 +322,11 @@
 		if err != nil {
 			return nil, fmt.Errorf("Do(SCAN) failed: %s", err)
 		}
-		log.Debugf("SCAN returned %v", reply)
+		db.Debugf("SCAN returned %v", reply)
 		switch r := reply.(type) {
 		case []interface{}:
 			cursor = string(r[0].([]byte))
-			log.Debugf("cursor = %s", cursor)
+			db.Debugf("cursor = %s", cursor)
 			for _, k := range r[1].([]interface{}) {
 				if k == nil {
 					continue
