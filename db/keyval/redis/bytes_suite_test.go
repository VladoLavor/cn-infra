--- conflicted
+++ resolved
@@ -31,13 +31,10 @@
 var mockConn *redigomock.Conn
 var mockPool *redis.Pool
 var bytesBroker *BytesConnectionRedis
-<<<<<<< HEAD
 var iKeys = []interface{}{}
 var iVals = []interface{}{}
 var iAll = []interface{}{}
-=======
 var log logging.Logger
->>>>>>> 31546aad
 
 var keyValues = map[string]string{
 	"keyWest": "a place",
@@ -50,12 +47,6 @@
 func init() {
 	log = logroot.Logger()
 	mockConn = redigomock.NewConn()
-<<<<<<< HEAD
-=======
-	var iKeys []interface{}
-	var iVals []interface{}
-	var iAll []interface{}
->>>>>>> 31546aad
 	for k, v := range keyValues {
 		mockConn.Command("SET", k, v).Expect("not used")
 		mockConn.Command("GET", k).Expect(v)
