// Copyright (c) 2017 Cisco and/or its affiliates.
//
// Licensed under the Apache License, Version 2.0 (the "License");
// you may not use this file except in compliance with the License.
// You may obtain a copy of the License at:
//
//     http://www.apache.org/licenses/LICENSE-2.0
//
// Unless required by applicable law or agreed to in writing, software
// distributed under the License is distributed on an "AS IS" BASIS,
// WITHOUT WARRANTIES OR CONDITIONS OF ANY KIND, either express or implied.
// See the License for the specific language governing permissions and
// limitations under the License.

package redis

import (
	"bytes"
	"errors"
	"strings"

	"fmt"

	"github.com/garyburd/redigo/redis"
	"github.com/ligato/cn-infra/db"
	"github.com/ligato/cn-infra/db/keyval"
)

const keySpaceEventPrefix = "__keyspace@*__:"

// BytesWatchPutResp is sent when new key-value pair has been inserted or the value is updated
type BytesWatchPutResp struct {
	key   string
	value []byte
	rev   int64 // TODO Does Redis data have revision?
}

// NewBytesWatchPutResp creates an instance of BytesWatchPutResp
func NewBytesWatchPutResp(key string, value []byte, revision int64) *BytesWatchPutResp {
	return &BytesWatchPutResp{key: key, value: value, rev: revision}
}

// GetChangeType returns "Put" for BytesWatchPutResp
func (resp *BytesWatchPutResp) GetChangeType() db.PutDel {
	return db.Put
}

// GetKey returns the key that has been inserted
func (resp *BytesWatchPutResp) GetKey() string {
	return resp.key
}

// GetValue returns the value that has been inserted
func (resp *BytesWatchPutResp) GetValue() []byte {
	return resp.value
}

// GetRevision returns the revision associated with create action
func (resp *BytesWatchPutResp) GetRevision() int64 {
	return resp.rev
}

// BytesWatchDelResp is sent when a key-value pair has been removed
type BytesWatchDelResp struct {
	key string
	rev int64 // TODO Does Redis data have revision?
}

// NewBytesWatchDelResp creates an instance of BytesWatchDelResp
func NewBytesWatchDelResp(key string, revision int64) *BytesWatchDelResp {
	return &BytesWatchDelResp{key: key, rev: revision}
}

// GetChangeType returns "Delete" for BytesWatchPutResp
func (resp *BytesWatchDelResp) GetChangeType() db.PutDel {
	return db.Delete
}

// GetKey returns the key that has been deleted
func (resp *BytesWatchDelResp) GetKey() string {
	return resp.key
}

// GetValue returns nil for BytesWatchDelResp
func (resp *BytesWatchDelResp) GetValue() []byte {
	return nil
}

// GetRevision returns the revision associated with the delete operation
func (resp *BytesWatchDelResp) GetRevision() int64 {
	return resp.rev
}

// Watch starts subscription for changes associated with the selected key. Watch events will be delivered to respChan.
// Subscription can be canceled by StopWatch call.
func (db *BytesConnectionRedis) Watch(respChan chan keyval.BytesWatchResp, keys ...string) error {
	return db.watch(respChan, db.closeCh, nil, keys...)
}

func (db *BytesConnectionRedis) watch(respChan chan<- keyval.BytesWatchResp,
	closeChan <-chan struct{}, trimPrefix func(key string) string, keys ...string) error {
	if db.closed {
		return fmt.Errorf("watch(%v) called on a closed broker", keys)
	}
	db.Debugf("watch(%v)", keys)
	var buf bytes.Buffer
	for _, k := range keys {
		err := db.watchPattern(respChan, k, db.closeCh, trimPrefix)
		if err != nil {
			if buf.Len() > 0 {
				buf.WriteString("\n")
			}
			buf.WriteString(err.Error())
		}
	}
	if buf.Len() > 0 {
		return errors.New(buf.String())
	}
	return nil
}

func (db *BytesConnectionRedis) watchPattern(respChan chan<- keyval.BytesWatchResp, key string,
	closeChan <-chan struct{}, trimPrefix func(key string) string) error {
	pattern := keySpaceEventPrefix + wildcard(key)
	db.Debugf("PSubscribe %s\n", pattern)

	// Allocate 1 connection per watch...
	conn := db.pool.Get()
	pubSub := redis.PubSubConn{Conn: conn}
	err := pubSub.PSubscribe(pattern)
	if err != nil {
		pubSub.Close()
		db.Errorf("PSubscribe %s failed: %s", pattern, err)
		return err
	}
	go func() {
		defer func() { db.Debugf("Watcher on %s exited", pattern) }()
		for {
			val := pubSub.Receive()
			closing, err := db.handleChange(val, respChan, closeChan, trimPrefix)
			if err != nil && !db.closed {
				db.Error(err)
			}
			if closing {
				return
			}
		}
	}()
	go func() {
		_, active := <-closeChan
		if !active {
			db.Debugf("Received signal to close watcher on %s", pattern)
			err := pubSub.PUnsubscribe(pattern)
			if err != nil {
				db.Errorf("PUnsubscribe %s failed: %s", pattern, err)
			}
			pubSub.Close()
		}
	}()

	return nil
}

func (db *BytesConnectionRedis) handleChange(val interface{}, respChan chan<- keyval.BytesWatchResp,
	closeChan <-chan struct{}, trimPrefix func(key string) string) (close bool, err error) {
	defer func() {
		if r := recover(); r != nil {
			// In case something like this happens:
			// panic: send on closed channel
			var ok bool
			err, ok = r.(error)
			if !ok {
				err = fmt.Errorf("pkg: %v", r)
			}
		}
	}()

	switch n := val.(type) {
	case redis.Subscription:
		db.Debugf("Subscription: %s %s %d", n.Kind, n.Channel, n.Count)
		if n.Count == 0 {
			return true, nil
		}
	case redis.PMessage:
<<<<<<< HEAD
		log.Debugf("PMessage: %s %s %s", n.Pattern, n.Channel, n.Data)
		key := n.Channel[strings.Index(n.Channel, ":")+1:]
=======
		db.Debugf("PMessage: %s %s %s", n.Pattern, n.Channel, n.Data)
		key := strings.Split(n.Channel, ":")[1]
>>>>>>> 31546aad
		switch cmd := string(n.Data); cmd {
		case "set":
			// Ouch, keyspace event does not convey value.  Need to retrieve it.
			val, _, rev, err := db.GetValue(key)
			if err != nil {
				db.Errorf("GetValue(%s) failed with error %s", key, err)
			}
			if val == nil {
				db.Errorf("GetValue(%s) returned nil", key)
			}
			if trimPrefix != nil {
				key = trimPrefix(key)
			}
			respChan <- NewBytesWatchPutResp(key, val, rev)
		case "del", "expired":
			if trimPrefix != nil {
				key = trimPrefix(key)
			}
			respChan <- NewBytesWatchDelResp(key, 0)
		}
		//TODO NICE-to-HAVE no block here if buffer is overflown
	case redis.Message:
		// Not subscribing to this event type yet
		db.Debugf("Message: %s %s which I did not subscribe !", n.Channel, n.Data)
	case error:
		return true, n
	}

	return false, nil
}

// Watch starts subscription for changes associated with the selected key. Watch events will be delivered to respChan.
func (pdb *BytesBrokerWatcherRedis) Watch(respChan chan keyval.BytesWatchResp, keys ...string) error {
	prefixedKeys := make([]string, len(keys))
	for i, k := range keys {
		prefixedKeys[i] = pdb.prefix + k
	}
	return pdb.delegate.watch(respChan, pdb.closeCh, pdb.trimPrefix, prefixedKeys...)
}<|MERGE_RESOLUTION|>--- conflicted
+++ resolved
@@ -182,13 +182,8 @@
 			return true, nil
 		}
 	case redis.PMessage:
-<<<<<<< HEAD
-		log.Debugf("PMessage: %s %s %s", n.Pattern, n.Channel, n.Data)
+		db.Debugf("PMessage: %s %s %s", n.Pattern, n.Channel, n.Data)
 		key := n.Channel[strings.Index(n.Channel, ":")+1:]
-=======
-		db.Debugf("PMessage: %s %s %s", n.Pattern, n.Channel, n.Data)
-		key := strings.Split(n.Channel, ":")[1]
->>>>>>> 31546aad
 		switch cmd := string(n.Data); cmd {
 		case "set":
 			// Ouch, keyspace event does not convey value.  Need to retrieve it.
