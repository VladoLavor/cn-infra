--- conflicted
+++ resolved
@@ -25,11 +25,7 @@
   an example plugin,
 * **[etcdv3-lib](etcdv3-lib)** shows how to use the ETCD data broker API
   to write data into ETCD and catch this change as an event by the watcher,
-<<<<<<< HEAD
-* **[flags lib](https://github.com/ligato/cn-infra/tree/master/examples/flags_lib)** registers flags and shows their
-=======
 * **[flags-lib](flags-lib/main.go)** registers flags and shows their
->>>>>>> 2fc556a2
   runtime values in an example plugin,
 * **[kafka-lib](kafka-lib)** shows how to use the Kafka messaging library
   on a set of individual tools (sync and async producer, consumer, mux),
