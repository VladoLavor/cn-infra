package main

import (
	"time"

	"github.com/ligato/cn-infra/core"
	"github.com/ligato/cn-infra/examples/model"
	"github.com/ligato/cn-infra/messaging"
	"github.com/ligato/cn-infra/utils/safeclose"
)

//********************************************************************
// The following functions show how to use the Agent's Kafka APIs
// to perform synchronous/asynchronous calls and how to watch on
// these events.
//********************************************************************

func main() {
	// Init close channel used to stop the example.
	exampleFinished := make(chan struct{}, 1)

	// Start Agent with ExampleFlavor
	// (combination of ExamplePlugin & reused cn-infra plugins).
	flavor := ExampleFlavor{closeChan: &exampleFinished}
	plugins := flavor.Plugins()
	agent := core.NewAgent(flavor.LogRegistry().NewLogger("core"), 15*time.Second, plugins...)
	core.EventLoopWithInterrupt(agent, exampleFinished)
}

// ExamplePlugin demonstrates the use of Kafka plugin API from another plugin.
// The Kafka ConsumerHandle is required to read messages from a topic
// and PluginConnection is needed to start consuming on that topic.
type ExamplePlugin struct {
	Deps // plugin dependencies are injected

	subscription        chan (messaging.ProtoMessage)
	kafkaSyncPublisher  messaging.ProtoPublisher
	kafkaAsyncPublisher messaging.ProtoPublisher
	kafkaWatcher        messaging.ProtoWatcher
	// Successfully published kafka message is sent through the message channel.
	// In case of a failure it sent through the error channel.
	asyncMessageChannel chan (messaging.ProtoMessage)
	asyncErrorChannel   chan (messaging.ProtoMessageErr)
	// Fields below are used to properly finish the example.
	syncCaseDone  bool
	asyncCaseDone bool
	closeChannel  *chan struct{}
}

<<<<<<< HEAD
// Init initializes and starts producers and consumers.
=======
// Deps is a helper struct which is grouping all dependencies injected to the plugin
type Deps struct {
	Kafka               *kafka.Plugin // injected
	local.PluginLogDeps               // injected
}

// Init is the entry point into the plugin that is called by Agent Core when the Agent is coming up.
// The Go native plugin mechanism that was introduced in Go 1.8
>>>>>>> 75e47347
func (plugin *ExamplePlugin) Init() (err error) {
	conn := "example-connection"
	topic := "example-topic"
<<<<<<< HEAD
	// Init channels required for async handler.
=======

	// Init channels required for async handler
>>>>>>> 75e47347
	plugin.asyncMessageChannel = make(chan messaging.ProtoMessage, 0)
	plugin.asyncErrorChannel = make(chan messaging.ProtoMessageErr, 0)

	// Create a synchronous publisher for the selected topic.
	plugin.kafkaSyncPublisher, err = plugin.Kafka.NewSyncPublisher(conn, topic)
	if err != nil {
		return err
	}

	// Create an asynchronous publisher for the selected topic.
	plugin.kafkaAsyncPublisher, err = plugin.Kafka.NewAsyncPublisher(conn, topic, messaging.ToProtoMsgChan(plugin.asyncMessageChannel),
		messaging.ToProtoMsgErrChan(plugin.asyncErrorChannel))
	if err != nil {
		return err
	}

	plugin.kafkaWatcher = plugin.Kafka.NewWatcher("example-plugin")

	// kafkaWatcher.Watch is called to start consuming a topic.
	plugin.subscription = make(chan messaging.ProtoMessage)
	err = plugin.kafkaWatcher.Watch(messaging.ToProtoMsgChan(plugin.subscription), topic)
	if err != nil {
		plugin.Log.Error(err)
	}

	plugin.Log.Info("Initialization of the custom plugin for the Kafka example is completed")

	// Run sync and async kafka consumers.
	go plugin.syncEventHandler()
	go plugin.asyncEventHandler()

	// Run the producer to send notifications.
	go plugin.producer()

	// Verify results and close the example.
	go plugin.closeExample()

	return err
}

func (plugin *ExamplePlugin) closeExample() {
	for {
		if plugin.syncCaseDone && plugin.asyncCaseDone {
			plugin.Log.Info("kafka example finished, sending shutdown ...")
			*plugin.closeChannel <- struct{}{}
			break
		}
	}
}

// Close closes the subscription and the channels used by the async producer.
func (plugin *ExamplePlugin) Close() error {
	safeclose.Close(plugin.subscription)
	safeclose.Close(plugin.asyncErrorChannel)
	safeclose.Close(plugin.asyncMessageChannel)
	return nil
}

/***********************
 * Kafka Example calls *
 ***********************/

// Send Kafka notifications
func (plugin *ExamplePlugin) producer() {
	// Wait for the both event handlers to initialize
	time.Sleep(2 * time.Second)

	// Synchronous message with protobuf-encoded data.
	enc := &etcd_example.EtcdExample{
		StringVal: "value",
		Uint32Val: uint32(0),
		BoolVal:   true,
	}
	plugin.Log.Info("Sending Kafka notification (protobuf)")
	err := plugin.kafkaSyncPublisher.Put("proto-key", enc)
	if err != nil {
		plugin.Log.Errorf("Failed to sync-send a proto message, error %v", err)
	} else {
		plugin.Log.Info("Sync proto message sent")
	}

	// Send message with protobuf encoded data asynchronously.
	// Delivery status is propagated back to the application through
	// the configured pair of channels - one for the success events and one for
	// the errors.
	plugin.Log.Info("Sending async Kafka notification (protobuf)")
	err = plugin.kafkaAsyncPublisher.Put("async-proto-key", enc)
	if err != nil {
		plugin.Log.Errorf("Failed to async-send a proto message, error %v", err)
	} else {
		plugin.Log.Info("Async proto message sent")
	}
}

/*************
 * Consumers *
 *************/

// syncEventHandler is a Kafka consumer synchronously processing events from
// a channel associated with a specific topic, partition and a starting offset.
// If a producer sends a message matching this destination criteria, the consumer
// will receive it.
func (plugin *ExamplePlugin) syncEventHandler() {
	plugin.Log.Info("Started Kafka event handler...")

	// Watch on message channel for sync kafka events
	for message := range plugin.subscription {
		plugin.Log.Infof("Received Kafka Message, topic '%s', partition '%v', offset '%v', key: '%s', ",
			message.GetTopic(), message.GetPartition(), message.GetOffset(), message.GetKey())
		// Let it know that this part of the example is done
		plugin.syncCaseDone = true
	}
}

// asyncEventHandler is a Kafka consumer asynchronously processing events from
// a channel associated with a specific topic, partition and a starting offset.
// If a producer sends a message matching this destination criteria, the consumer
// will receive it.
func (plugin *ExamplePlugin) asyncEventHandler() {
	plugin.Log.Info("Started Kafka async event handler...")
	for {
		select {
		case message := <-plugin.asyncMessageChannel:
			plugin.Log.Infof("Received async Kafka Message, topic '%s', partition '%v', offset '%v', key: '%s', ",
				message.GetTopic(), message.GetPartition(), message.GetOffset(), message.GetKey())
			// Let it know that this part of the example is done
			plugin.asyncCaseDone = true
		case err := <-plugin.asyncErrorChannel:
			plugin.Log.Errorf("Failed to publish async message, %v", err)
		}
	}
}<|MERGE_RESOLUTION|>--- conflicted
+++ resolved
@@ -47,27 +47,11 @@
 	closeChannel  *chan struct{}
 }
 
-<<<<<<< HEAD
 // Init initializes and starts producers and consumers.
-=======
-// Deps is a helper struct which is grouping all dependencies injected to the plugin
-type Deps struct {
-	Kafka               *kafka.Plugin // injected
-	local.PluginLogDeps               // injected
-}
-
-// Init is the entry point into the plugin that is called by Agent Core when the Agent is coming up.
-// The Go native plugin mechanism that was introduced in Go 1.8
->>>>>>> 75e47347
 func (plugin *ExamplePlugin) Init() (err error) {
 	conn := "example-connection"
 	topic := "example-topic"
-<<<<<<< HEAD
 	// Init channels required for async handler.
-=======
-
-	// Init channels required for async handler
->>>>>>> 75e47347
 	plugin.asyncMessageChannel = make(chan messaging.ProtoMessage, 0)
 	plugin.asyncErrorChannel = make(chan messaging.ProtoMessageErr, 0)
 
