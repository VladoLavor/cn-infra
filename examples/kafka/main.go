package main

import (
<<<<<<< HEAD
=======
	"encoding/json"
	"fmt"
	"time"

>>>>>>> b55523a8
	"github.com/ligato/cn-infra/core"
	"github.com/ligato/cn-infra/examples/model"
	"github.com/ligato/cn-infra/flavors/etcdkafka"
	log "github.com/ligato/cn-infra/logging/logrus"
	"github.com/ligato/cn-infra/messaging"
	"github.com/ligato/cn-infra/utils/safeclose"
)

//********************************************************************
// The following functions show how to use the Agent's Kafka APIs
// and perform synchronous/asynchronous call and how to watch on
// these events
//********************************************************************

/********
 * Main *
 ********/

// Main allows running Example Plugin as a statically linked binary with Agent Core Plugins. Close channel and plugins
// required for the example are initialized. Agent is instantiated with generic plugins (ETCD, Kafka, Status check,
// HTTP and Log) and example plugin which demonstrates Kafka functionality.
func main() {
	// Init close channel to stop the example
	closeChannel := make(chan struct{}, 1)

	flavor := etcdkafka.Flavor{}

	// Example plugin (Kafka)
	examplePlugin := &core.NamedPlugin{PluginName: PluginID, Plugin: &ExamplePlugin{Kafka: &flavor.Kafka}}

	// Create new agent
	agent := core.NewAgent(log.StandardLogger(), 15*time.Second, append(flavor.Plugins(), examplePlugin)...)

	// End when the kafka example is finished
	go closeExample("kafka example finished", closeChannel)

	core.EventLoopWithInterrupt(agent, closeChannel)
}

// Stop the agent with desired info message
func closeExample(message string, closeChannel chan struct{}) {
	time.Sleep(10 * time.Second)
	log.Info(message)
	closeChannel <- struct{}{}
}

/**********************
 * Example plugin API *
 **********************/

// PluginID of the custom Kafka plugin
const PluginID core.PluginName = "example-plugin"

/******************
 * Example plugin *
 ******************/

// ExamplePlugin implements Plugin interface which is used to pass custom plugin instances to the agent. The Kafka
// ConsumerHandle is required to read messages from a topic, and PluginConnection is needed to start consuming on
// the topic
type ExamplePlugin struct {
	Kafka               messaging.Mux
	subscription        chan (messaging.ProtoMessage)
	kafkaSyncPublisher  messaging.ProtoPublisher
	kafkaAsyncPublisher messaging.ProtoPublisher
	kafkaWatcher        messaging.ProtoWatcher
	// Successfully published kafka message is sent through the message channel, error channel otherwise
	asyncMessageChannel chan (messaging.ProtoMessage)
	asyncErrorChannel   chan (messaging.ProtoMessageErr)
}

// Init is the entry point into the plugin that is called by Agent Core when the Agent is coming up.
// The Go native plugin mechanism that was introduced in Go 1.8
func (plugin *ExamplePlugin) Init() (err error) {

	// Create a synchronous publisher for the selected topic.
	plugin.kafkaSyncPublisher = plugin.Kafka.NewSyncPublisher("example-plugin")

	// Create an asynchronous publisher for the selected topic.
	plugin.kafkaAsyncPublisher = plugin.Kafka.NewAsyncPublisher("example-plugin", messaging.ToProtoMsgChan(plugin.asyncMessageChannel), messaging.ToProtoMsgErrChan(plugin.asyncErrorChannel))

	plugin.kafkaWatcher = plugin.Kafka.NewWatcher("example-plugin")

	// ConsumePartition is called to start consuming a topic/partition.
	topic := "example-topic"
	plugin.subscription = make(chan messaging.ProtoMessage)
	err = plugin.kafkaWatcher.Watch(messaging.ToProtoMsgChan(plugin.subscription), topic)
	if err != nil {
		log.Error(err)
	}
	// Init channels required for async handler
	plugin.asyncMessageChannel = make(chan messaging.ProtoMessage, 0)
	plugin.asyncErrorChannel = make(chan messaging.ProtoMessageErr, 0)

	log.Info("Initialization of the custom plugin for the Kafka example is completed")

	// Run sync and async kafka consumers
	go plugin.syncEventHandler()
	go plugin.asyncEventHandler()

	// Run the producer to send notifications
	go plugin.producer()

	return err
}

// Close is called by Agent Core when the Agent is shutting down. It is supposed to clean up resources that were
// allocated by the plugin during its lifetime
func (plugin *ExamplePlugin) Close() error {
	safeclose.Close(plugin.subscription)
	safeclose.Close(plugin.asyncErrorChannel)
	safeclose.Close(plugin.asyncMessageChannel)
	return nil
}

/**************
 * Kafka Call *
 **************/

// Send Kafka notifications
func (plugin *ExamplePlugin) producer() {
	time.Sleep(4 * time.Second)

	// Synchronous message with protobuf-encoded message
	enc := &etcd_example.EtcdExample{
		StringVal: "value",
		Uint32Val: uint32(0),
		BoolVal:   true,
	}
	log.Info("Sending Kafka notification (protobuf)")
	err := plugin.kafkaSyncPublisher.Publish("proto-key", enc)
	if err != nil {
		log.Errorf("Failed to sync-send a proto message, error %v", err)
	} else {
		log.Debugf("Sent sync proto message.")
	}

	// Asynchronous message with protobuf encoded message. A success event is sent to the app asynchronously
	// on an event channel when the message has been successfully sent to Kafka. An error message is sent to
	// the app asynchronously if the message could not be sent.
	log.Info("Sending async Kafka notification (protobuf)")
	plugin.kafkaAsyncPublisher.Publish("async-proto-key", enc)
}

/************
 * Consumer *
 ************/

// Kafka consumer is subscribed to channel with specific topic. If producer sends a message with the topic, consumer will
// receive it
func (plugin *ExamplePlugin) syncEventHandler() {
	log.Info("Started Kafka event handler...")

	// Watch on message channel for sync kafka events
	for message := range plugin.subscription {
		log.Infof("Received Kafka Message, topic '%s', key: '%s', ", message.GetTopic(), message.GetKey())
	}
}

// asyncEventHandler shows handling of asynchronous events coming from the Kafka client
func (plugin *ExamplePlugin) asyncEventHandler() {
	log.Info("Started Kafka async event handler...")
	for {
		select {
		case message := <-plugin.asyncMessageChannel:
			log.Infof("Received async Kafka Message, topic '%s', key: '%s', ", message.GetTopic(), message.GetKey())
		case err := <-plugin.asyncErrorChannel:
			log.Errorf("Failed to publish async message, %v", err)
		}
	}
}<|MERGE_RESOLUTION|>--- conflicted
+++ resolved
@@ -1,18 +1,17 @@
 package main
 
 import (
-<<<<<<< HEAD
-=======
 	"encoding/json"
 	"fmt"
 	"time"
 
->>>>>>> b55523a8
 	"github.com/ligato/cn-infra/core"
 	"github.com/ligato/cn-infra/examples/model"
 	"github.com/ligato/cn-infra/flavors/etcdkafka"
 	log "github.com/ligato/cn-infra/logging/logrus"
-	"github.com/ligato/cn-infra/messaging"
+	"github.com/ligato/cn-infra/messaging/kafka"
+	"github.com/ligato/cn-infra/messaging/kafka/client"
+	"github.com/ligato/cn-infra/messaging/kafka/mux"
 	"github.com/ligato/cn-infra/utils/safeclose"
 )
 
@@ -69,38 +68,35 @@
 // ConsumerHandle is required to read messages from a topic, and PluginConnection is needed to start consuming on
 // the topic
 type ExamplePlugin struct {
-	Kafka               messaging.Mux
-	subscription        chan (messaging.ProtoMessage)
-	kafkaSyncPublisher  messaging.ProtoPublisher
-	kafkaAsyncPublisher messaging.ProtoPublisher
-	kafkaWatcher        messaging.ProtoWatcher
+	Kafka          kafka.Mux
+	subscription   chan (*client.ConsumerMessage)
+	kafkaByteConn  *mux.Connection
+	kafkaProtoConn *mux.ProtoConnection
 	// Successfully published kafka message is sent through the message channel, error channel otherwise
-	asyncMessageChannel chan (messaging.ProtoMessage)
-	asyncErrorChannel   chan (messaging.ProtoMessageErr)
+	asyncMessageChannel chan (*client.ProducerMessage)
+	asyncErrorChannel   chan (*client.ProducerError)
 }
 
 // Init is the entry point into the plugin that is called by Agent Core when the Agent is coming up.
 // The Go native plugin mechanism that was introduced in Go 1.8
 func (plugin *ExamplePlugin) Init() (err error) {
+	// Create new kafka connection. The connection allows to consume topic/partition and to publish
+	// messages in plugin
+	plugin.kafkaByteConn = plugin.Kafka.NewConnection("example-plugin")
 
-	// Create a synchronous publisher for the selected topic.
-	plugin.kafkaSyncPublisher = plugin.Kafka.NewSyncPublisher("example-plugin")
-
-	// Create an asynchronous publisher for the selected topic.
-	plugin.kafkaAsyncPublisher = plugin.Kafka.NewAsyncPublisher("example-plugin", messaging.ToProtoMsgChan(plugin.asyncMessageChannel), messaging.ToProtoMsgErrChan(plugin.asyncErrorChannel))
-
-	plugin.kafkaWatcher = plugin.Kafka.NewWatcher("example-plugin")
+	// Create a new kafka connection that allows easily process proto-modelled messages.
+	plugin.kafkaProtoConn = plugin.Kafka.NewProtoConnection("example-plugin-proto")
 
 	// ConsumePartition is called to start consuming a topic/partition.
 	topic := "example-topic"
-	plugin.subscription = make(chan messaging.ProtoMessage)
-	err = plugin.kafkaWatcher.Watch(messaging.ToProtoMsgChan(plugin.subscription), topic)
+	plugin.subscription = make(chan *client.ConsumerMessage)
+	err = plugin.kafkaByteConn.ConsumeTopic(plugin.subscription, topic)
 	if err != nil {
 		log.Error(err)
 	}
 	// Init channels required for async handler
-	plugin.asyncMessageChannel = make(chan messaging.ProtoMessage, 0)
-	plugin.asyncErrorChannel = make(chan messaging.ProtoMessageErr, 0)
+	plugin.asyncMessageChannel = make(chan *client.ProducerMessage, 0)
+	plugin.asyncErrorChannel = make(chan *client.ProducerError, 0)
 
 	log.Info("Initialization of the custom plugin for the Kafka example is completed")
 
@@ -130,6 +126,18 @@
 // Send Kafka notifications
 func (plugin *ExamplePlugin) producer() {
 	time.Sleep(4 * time.Second)
+	exampleFile, _ := json.Marshal("{}")
+
+	log.Info("Sending Kafka notification (string)")
+	// Synchronous message with string encoded-message. The SendSyncMessage() call
+	// returns when the message has been successfully sent to Kafka.
+	offset, err := plugin.kafkaByteConn.SendSyncString("example-topic", fmt.Sprintf("%s", "string-key"),
+		string(exampleFile))
+	if err != nil {
+		log.Errorf("Failed to sync-send a string message, error %v", err)
+	} else {
+		log.Debugf("Sent sync string message, offset: %v", offset)
+	}
 
 	// Synchronous message with protobuf-encoded message
 	enc := &etcd_example.EtcdExample{
@@ -138,18 +146,19 @@
 		BoolVal:   true,
 	}
 	log.Info("Sending Kafka notification (protobuf)")
-	err := plugin.kafkaSyncPublisher.Publish("proto-key", enc)
+	offset, err = plugin.kafkaProtoConn.SendSyncMessage("example-topic", "proto-key", enc)
 	if err != nil {
 		log.Errorf("Failed to sync-send a proto message, error %v", err)
 	} else {
-		log.Debugf("Sent sync proto message.")
+		log.Debugf("Sent sync proto message, offset: %v", offset)
 	}
 
 	// Asynchronous message with protobuf encoded message. A success event is sent to the app asynchronously
 	// on an event channel when the message has been successfully sent to Kafka. An error message is sent to
 	// the app asynchronously if the message could not be sent.
 	log.Info("Sending async Kafka notification (protobuf)")
-	plugin.kafkaAsyncPublisher.Publish("async-proto-key", enc)
+	plugin.kafkaProtoConn.SendAsyncMessage("example-topic", "async-proto-key", enc, "metadata",
+		plugin.asyncMessageChannel, plugin.asyncErrorChannel)
 }
 
 /************
@@ -163,7 +172,7 @@
 
 	// Watch on message channel for sync kafka events
 	for message := range plugin.subscription {
-		log.Infof("Received Kafka Message, topic '%s', key: '%s', ", message.GetTopic(), message.GetKey())
+		log.Infof("Received Kafka Message, topic '%s', key: '%s', ", message.Topic, message.Key)
 	}
 }
 
@@ -173,7 +182,7 @@
 	for {
 		select {
 		case message := <-plugin.asyncMessageChannel:
-			log.Infof("Received async Kafka Message, topic '%s', key: '%s', ", message.GetTopic(), message.GetKey())
+			log.Infof("Received async Kafka Message, topic '%s', key: '%s', ", message.Topic, message.Key)
 		case err := <-plugin.asyncErrorChannel:
 			log.Errorf("Failed to publish async message, %v", err)
 		}
