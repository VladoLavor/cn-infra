--- conflicted
+++ resolved
@@ -132,11 +132,7 @@
 		Uint32Val: uint32(0),
 		BoolVal:   true,
 	}
-<<<<<<< HEAD
-	log.Info("Sending Kafka notification (protobuf)")
-=======
 	log.StandardLogger().Info("Sending Kafka notification (protobuf)")
->>>>>>> 0560447d
 	err := plugin.kafkaSyncPublisher.Put("proto-key", enc)
 	if err != nil {
 		log.StandardLogger().Errorf("Failed to sync-send a proto message, error %v", err)
@@ -147,11 +143,7 @@
 	// Asynchronous message with protobuf encoded message. A success event is sent to the app asynchronously
 	// on an event channel when the message has been successfully sent to Kafka. An error message is sent to
 	// the app asynchronously if the message could not be sent.
-<<<<<<< HEAD
-	log.Info("Sending async Kafka notification (protobuf)")
-=======
 	log.StandardLogger().Info("Sending async Kafka notification (protobuf)")
->>>>>>> 0560447d
 	plugin.kafkaAsyncPublisher.Put("async-proto-key", enc)
 }
 
