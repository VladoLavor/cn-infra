--- conflicted
+++ resolved
@@ -43,15 +43,12 @@
 	if err != nil {
 		os.Exit(1)
 	}
-<<<<<<< HEAD
+
 	// Create a new connection. This is a virtual connection, created on top
 	// of the real connection from the multiplexer.
-	cn := mx.NewConnection("plugin")
+	cn := mx.NewBytesConnection("plugin")
 
 	// Send one message synchronously.
-=======
-	cn := mx.NewBytesConnection("plugin")
->>>>>>> 75e47347
 	offset, err := cn.SendSyncString("test", mux.DefPartition, "key", "value")
 	if err == nil {
 		fmt.Println("Sync published ", offset)
