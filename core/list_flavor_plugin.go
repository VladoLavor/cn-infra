--- conflicted
+++ resolved
@@ -31,15 +31,6 @@
 
 	// Inject method is supposed to be implemented by each Flavor
 	// to inject dependencies between the plugins.
-<<<<<<< HEAD
-	// When this method is called for the first time, it returns true
-	// (meaning the dependency injection ran that first time).
-	// It is possible to call this method repeatedly (then it will return false).
-	Inject() (firstRun bool)
-
-	// LogRegistry is a getter for accessing log registry (that allows to create new loggers).
-	LogRegistry() logging.Registry
-=======
 	Injector
 
 	// LogRegistry is a getter for accessing log registry (that allows to create new loggers)
@@ -54,7 +45,6 @@
 	// (meaning the dependency injection ran at the first time).
 	// It is possible to call this method repeatedly (then it will return false).
 	Inject() (firstRun bool)
->>>>>>> e6166704
 }
 
 // ListPluginsInFlavor lists plugins in a Flavor.
@@ -72,11 +62,7 @@
 // of one or more Plugins and (optionally) multiple Inject. The composition
 // is recursive: a component Flavor contains Plugin components and may
 // contain Flavor components as well. The function recursively lists
-<<<<<<< HEAD
-// plugins included in component Flavors.
-=======
-// plugins contained in component Inject.
->>>>>>> e6166704
+// plugins included in component Inject.
 //
 // The function returns an error if the flavorValue argument does not
 // satisfy the Flavor interface. All components in the argument flavorValue
