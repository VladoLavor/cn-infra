// Copyright (c) 2017 Cisco and/or its affiliates.
//
// Licensed under the Apache License, Version 2.0 (the "License");
// you may not use this file except in compliance with the License.
// You may obtain a copy of the License at:
//
//     http://www.apache.org/licenses/LICENSE-2.0
//
// Unless required by applicable law or agreed to in writing, software
// distributed under the License is distributed on an "AS IS" BASIS,
// WITHOUT WARRANTIES OR CONDITIONS OF ANY KIND, either express or implied.
// See the License for the specific language governing permissions and
// limitations under the License.

package core

import (
	"errors"
	"fmt"
	"time"

	"github.com/ligato/cn-infra/logging"
	"github.com/ligato/cn-infra/logging/logroot"
	"github.com/ligato/cn-infra/utils/safeclose"
	"github.com/namsral/flag"
)

// variables set by the Makefile using ldflags
var (
	BuildVersion string
	BuildDate    string
)

// Agent implements startup & shutdown procedures.
type Agent struct {
	// plugin list
	plugins []*NamedPlugin
	logging.Logger
	// the field is set before initialization of every plugin with its name
	currentlyProcessing string
	// agent's stopwatch
	timer Timer
}

// Timer holds all startup times
type Timer struct {
	// The startup/initialization must take no longer that maxStartup.
	MaxStartupTime time.Duration
	// timers
	agentStart     time.Time
	initStart      time.Time
	afterInitStart time.Time
	// durations
	init      time.Duration
	afterInit time.Duration
}

const (
	logErrorFmt        = "plugin %s: Init error '%s', took %v"
	logSuccessFmt      = "plugin %s: Init took %v"
	logSkippedFmt      = "plugin %s: Init skipped due to previous error"
	logAfterSkippedFmt = "plugin %s: AfterInit skipped due to previous error"
	logAfterErrorFmt   = "plugin %s: AfterInit error '%s', took %v"
	logAfterSuccessFmt = "plugin %s: AfterInit took %v"
	logNoAfterInitFmt  = "plugin %s: not implement AfterInit"
	logTimeoutFmt      = "plugin %s not completed before timeout"
	// The default value serves as an indicator for timer still running even after MaxStartupTime. Used in case
	// some plugin lasts long time to load or is stuck
	defaultTimerValue = -1
)

<<<<<<< HEAD
// NewAgent returns a new instance of the Agent with plugins. Use options if needed:
// <WithLogger() option> will be used to log messages related to the agent life-cycle,
// but not for the plugins themselves.
// <WithTimeout() option> puts a time limit on initialization of all provided plugins.
// Agent.Start() returns ErrPluginsInitTimeout error if one or more plugins fail
// to initialize inside the specified time limit.
// <WithPlugins() option> is a variable list of plugins to load. ListPluginsInFlavor() helper
// method can be used to obtain the list from a given flavor.
//
// Example 1 (existing flavor - or use alias rpc.NewAgent()):
//
//    core.NewAgent(&FlavorRPC{}, core.WithTimeout(5 * time.Second), rpc.WithPlugins(func(flavor *FlavorRPC) []*core.NamedPlugins {
//		return []*core.NamedPlugins{{"customization": &CustomPlugin{DependencyXY: &flavor.GRPC}}}
//    })
//
// Example 2 (custom flavor):
//
//    core.NewAgent(&MyFlavor{}, core.WithTimeout(5 * time.Second), my.WithPlugins(func(flavor *MyFlavor) []*core.NamedPlugins {
//		return []*core.NamedPlugins{{"customization": &CustomPlugin{DependencyXY: &flavor.XY}}}
//    })
func NewAgent(flavor Flavor, opts ...Option) *Agent {
	plugins := flavor.Plugins()

	var agentCoreLogger logging.Logger
	maxStartup := 15 * time.Second

	var flavors []Flavor
	if fs, ok := flavor.(flavorAggregator); ok {
		flavors = fs.fs
	} else {
		flavors = []Flavor{flavor}
	}

	flavor.Inject()

	for _, opt := range opts {
		switch opt.(type) {
		case WithPluginsOpt:
			plugins = append(plugins, opt.(WithPluginsOpt).Plugins(flavors...)...)
		case *WithTimeoutOpt:
			ms := opt.(*WithTimeoutOpt).Timeout
			if ms > 0 {
				maxStartup = ms
			}
		case *WithLoggerOpt:
			agentCoreLogger = opt.(*WithLoggerOpt).Logger
		}
	}

	if logRegGet, ok := flavor.(logRegistryGetter); ok && logRegGet != nil {
		logReg := logRegGet.LogRegistry()

		if logReg != nil {
			agentCoreLogger = logReg.NewLogger("agentcore")
		} else {
			agentCoreLogger = logroot.StandardLogger()
		}
	} else {
		agentCoreLogger = logroot.StandardLogger()
	}

	a := Agent{
		plugins,
		agentCoreLogger,
		startup{MaxStartupTime: maxStartup},
	}
	return &a
}

// NewAgentDeprecated older & deprecated version of a constructor
=======
// init result flags
const (
	done    = "done"
	errStatus   = "error"
	timeout = "timeout"
)

// NewAgent returns a new instance of the Agent with plugins.
>>>>>>> 6e768e0a
// <logger> will be used to log messages related to the agent life-cycle,
// but not for the plugins themselves.
// <maxStartup> puts a time limit on initialization of all provided plugins.
// Agent.Start() returns ErrPluginsInitTimeout error if one or more plugins fail
// to initialize inside the specified time limit.
// <plugins> is a variable list of plugins to load. ListPluginsInFlavor() helper
// method can be used to obtain the list from a given flavor.
func NewAgentDeprecated(logger logging.Logger, maxStartup time.Duration, plugins ...*NamedPlugin) *Agent {
	a := Agent{
		plugins,
		logger,
		"",
		Timer{
			MaxStartupTime: maxStartup,
			init:           defaultTimerValue,
			afterInit:      defaultTimerValue,
		},
	}
	return &a
}

type logRegistryGetter interface {
	// LogRegistry is a getter for log registry instance
	LogRegistry() logging.Registry
}

// Start starts/initializes all selected plugins.
// The first iteration tries to run Init() method on every plugin from the list.
// If any of the plugins fails to initialize (Init() return non-nil error),
// initialization is cancelled by calling Close() method for already initialized
// plugins in the reverse order. The encountered error is returned by this
// function as-is.
// The second iteration does the same for the AfterInit() method. The difference
// is that AfterInit() is an optional method (not required by the Plugin
// interface, only suggested by PostInit interface) and therefore not necessarily
// called on every plugin.
// The startup/initialization must take no longer than maxStartup time limit,
// otherwise ErrPluginsInitTimeout error is returned.
func (agent *Agent) Start() error {
	agent.WithFields(logging.Fields{"BuildVersion": BuildVersion, "BuildDate": BuildDate}).Info("Starting the agent...")

	doneChannel := make(chan struct{}, 0)
	errChannel := make(chan error, 0)

	if !flag.Parsed() {
		flag.Parse()
	}

	go func() {
		agent.timer.agentStart = time.Now()
		err := agent.initPlugins()
		if err != nil {
			errChannel <- err
			return
		}
		err = agent.handleAfterInit()
		if err != nil {
			errChannel <- err
			return
		}
		close(doneChannel)
	}()

	//block until all Plugins are initialized or timeout expires
	select {
	case err := <-errChannel:

		agent.printStatistics(errStatus)
		return err
	case <-doneChannel:
		agent.printStatistics(done)
		return nil
	case <-time.After(agent.timer.MaxStartupTime):
		agent.printStatistics(timeout)
		return fmt.Errorf(logTimeoutFmt, agent.currentlyProcessing)
	}
}

// Stop gracefully shuts down the Agent. It is called usually when the user
// interrupts the Agent from the EventLoopWithInterrupt().
//
// This implementation tries to call Close() method on every plugin on the list
// in the reverse order. It continues even if some error occurred.
func (agent *Agent) Stop() error {
	agent.Info("Stopping agent...")
	errMsg := ""
	for i := len(agent.plugins) - 1; i >= 0; i-- {
		agent.WithField("pluginName", agent.plugins[i].PluginName).Debug("Stopping plugin begin")
		err := safeclose.Close(agent.plugins[i].Plugin)
		if err != nil {
			if len(errMsg) > 0 {
				errMsg += "; "
			}
			errMsg += string(agent.plugins[i].PluginName)
			errMsg += ": " + err.Error()
		}
		agent.WithField("pluginName", agent.plugins[i].PluginName).Debug("Stopping plugin end ", err)
	}

	agent.Debug("Agent stopped")

	if len(errMsg) > 0 {
		return errors.New(errMsg)
	}
	return nil
}

// initPlugins calls Init() an all plugins on the list
func (agent *Agent) initPlugins() error {
	// Flag indicates that some of the plugins failed to initialize
	var initPluginCounter int
	var pluginFailed bool
	var wasError error

	//	agent.initDuration = defaultTimerValue
	agent.timer.initStart = time.Now()
	for index, plugin := range agent.plugins {
		initPluginCounter = index

		// set currently initialized plugin name
		agent.currentlyProcessing = string(plugin.PluginName)

		// skip all other plugins if some of them failed
		if pluginFailed {
			agent.Info(fmt.Sprintf(logSkippedFmt, plugin.PluginName))
			continue
		}

		pluginStartTime := time.Now()
		err := plugin.Init()
		if err != nil {
			pluginErrTime := time.Since(pluginStartTime)
			agent.WithField("durationInNs", pluginErrTime.Nanoseconds()).Errorf(logErrorFmt, plugin.PluginName, err, pluginErrTime)

			pluginFailed = true
			wasError = fmt.Errorf(logErrorFmt, plugin.PluginName, err, pluginErrTime)
		} else {
			pluginSuccTime := time.Since(pluginStartTime)
			agent.WithField("durationInNs", pluginSuccTime.Nanoseconds()).Infof(logSuccessFmt, plugin.PluginName, pluginSuccTime)
		}
	}
	agent.timer.init = time.Since(agent.timer.initStart)

	if wasError != nil {
		//Stop the plugins that are initialized
		for i := initPluginCounter; i >= 0; i-- {
			agent.Debugf("Closing %v", agent.plugins[i])
			err := safeclose.Close(agent.plugins[i])
			if err != nil {
				wasError = err
			}
		}
		return wasError
	}
	return nil
}

// handleAfterInit calls the AfterInit handlers for plugins that can only
// finish their initialization after  all other plugins have been initialized.
func (agent *Agent) handleAfterInit() error {
	// Flag indicates that some of the plugins failed to after-initialize
	var pluginFailed bool
	var wasError error

	//	agent.afterInitDuration = defaultTimerValue
	agent.timer.afterInitStart = time.Now()
	for _, plug := range agent.plugins {
		// set currently after-initialized plugin name
		agent.currentlyProcessing = string(plug.PluginName)

		// skip all other plugins if some of them failed
		if pluginFailed {
			agent.Info(fmt.Sprintf(logAfterSkippedFmt, plug.PluginName))
			continue
		}

		// Check if plugin implements AfterInit()
		if plugin, ok := plug.Plugin.(PostInit); ok {
			pluginStartTime := time.Now()
			err := plugin.AfterInit()
			if err != nil {
				pluginErrTime := time.Since(pluginStartTime)
				agent.WithField("durationInNs", pluginErrTime.Nanoseconds()).Errorf(logAfterErrorFmt, plug.PluginName, err, pluginErrTime)

				pluginFailed = true
				wasError = fmt.Errorf(logAfterErrorFmt, plug.PluginName, err, pluginErrTime)
			} else {
				pluginSuccTime := time.Since(pluginStartTime)
				agent.WithField("durationInNs", pluginSuccTime.Nanoseconds()).Infof(logAfterSuccessFmt, plug.PluginName, pluginSuccTime)
			}
		} else {
			agent.Info(fmt.Sprintf(logNoAfterInitFmt, plug.PluginName))
		}
	}
	agent.timer.afterInit = time.Since(agent.timer.afterInitStart)

	if wasError != nil {
		agent.Stop()
		return wasError
	}
	return nil
}

// Print detailed log entry about startup time
func (agent *Agent) printStatistics(flag string) {
	switch flag {
	case done:
		overall := agent.timer.init + agent.timer.afterInit
		agent.WithField("durationInNs", overall.Nanoseconds()).Info(fmt.Sprintf("All plugins initialized successfully, took %v", overall))
		agent.WithField("durationInNs", agent.timer.init.Nanoseconds()).Infof("Agent Init took %v", agent.timer.init)
		agent.WithField("durationInNs", agent.timer.afterInit.Nanoseconds()).Infof("Agent AfterInit took %v", agent.timer.afterInit)
	case errStatus:
		agent.WithField("durationInNs", agent.timer.init.Nanoseconds()).Infof("Agent Init took %v", agent.timer.init)
		agent.WithField("durationInNs", agent.timer.afterInit.Nanoseconds()).Infof("Agent AfterInit took %v", agent.timer.afterInit)
	case timeout:
		if agent.timer.init == defaultTimerValue {
			agent.Infof("Agent Init took > %v", agent.timer.MaxStartupTime)
			agent.WithField("durationInNs", agent.timer.afterInit.Nanoseconds()).Infof("Agent AfterInit took %v", agent.timer.afterInit)
		} else if agent.timer.afterInit == defaultTimerValue {
			agent.WithField("durationInNs", agent.timer.init.Nanoseconds()).Infof("Agent Init took %v", agent.timer.init)
			agent.Infof("Agent AfterInit took > %v", agent.timer.MaxStartupTime)
		}
	}

}<|MERGE_RESOLUTION|>--- conflicted
+++ resolved
@@ -69,7 +69,6 @@
 	defaultTimerValue = -1
 )
 
-<<<<<<< HEAD
 // NewAgent returns a new instance of the Agent with plugins. Use options if needed:
 // <WithLogger() option> will be used to log messages related to the agent life-cycle,
 // but not for the plugins themselves.
@@ -140,16 +139,16 @@
 }
 
 // NewAgentDeprecated older & deprecated version of a constructor
-=======
+
 // init result flags
 const (
 	done    = "done"
 	errStatus   = "error"
-	timeout = "timeout"
+	timeout = 
+  
 )
 
-// NewAgent returns a new instance of the Agent with plugins.
->>>>>>> 6e768e0a
+// NewAgentDeprecated returns a new instance of the Agent with plugins.
 // <logger> will be used to log messages related to the agent life-cycle,
 // but not for the plugins themselves.
 // <maxStartup> puts a time limit on initialization of all provided plugins.
