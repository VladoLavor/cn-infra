// Copyright (c) 2017 Cisco and/or its affiliates.
//
// Licensed under the Apache License, Version 2.0 (the "License");
// you may not use this file except in compliance with the License.
// You may obtain a copy of the License at:
//
//     http://www.apache.org/licenses/LICENSE-2.0
//
// Unless required by applicable law or agreed to in writing, software
// distributed under the License is distributed on an "AS IS" BASIS,
// WITHOUT WARRANTIES OR CONDITIONS OF ANY KIND, either express or implied.
// See the License for the specific language governing permissions and
// limitations under the License.

package core

import (
	"errors"
	"fmt"
	"time"

	"github.com/ligato/cn-infra/logging"
	"github.com/ligato/cn-infra/utils/safeclose"
	"github.com/namsral/flag"
)

// variables set by the Makefile using ldflags
var (
	BuildVersion string
	BuildDate    string
)

// Agent implements startup & shutdown procedures.
type Agent struct {
<<<<<<< HEAD
	// The startup/initialization must take no longer that MaxStartupTime.
	MaxStartupTime time.Duration
=======
>>>>>>> 75e47347
	// plugin list
	plugins []*NamedPlugin
	logging.Logger
	// agent startup details
	startup
}

type startup struct {
	// The startup/initialization must take no longer that maxStartup.
	MaxStartupTime time.Duration
	// successfully initialized plugins
	initDuration time.Duration
	// successfully after-initialized plugins
	afterInitDuration time.Duration
	// the field is set before initialization of every plugin with its name
	currentlyProcessing string
}

const (
	logErrorFmt        = "plugin %s: Init error '%s', took %v"
	logSuccessFmt      = "plugin %s: Init took %v"
	logSkippedFmt      = "plugin %s: Init skipped due to previous error"
	logAfterSkippedFmt = "plugin %s: AfterInit skipped due to previous error"
	logAfterErrorFmt   = "plugin %s: AfterInit error '%s', took %v"
	logAfterSuccessFmt = "plugin %s: AfterInit took %v"
	logNoAfterInitFmt  = "plugin %s: not implement AfterInit"
	logTimeoutFmt      = "plugin %s not completed before timeout"
	// The default value serves as an indicator for timer still running even after MaxStartupTime. Used in case
	// some plugin lasts long time to load or is stuck
	defaultTimerValue = -1
)

var (
	ErrPluginsInitTimeout = errors.New("some plugins not initialized before timeout")
)

// NewAgent returns a new instance of the Agent with plugins.
// <logger> will be used to log messages related to the agent life-cycle,
// but not for the plugins themselves.
// <maxStartup> puts a time limit on initialization of all provided plugins.
// Agent.Start() returns ErrPluginsInitTimeout error if one or more plugins fail
// to initialize inside the specified time limit.
// <plugins> is a variable list of plugins to load. ListPluginsInFlavor() helper
// method can be used to obtain the list from a given flavor.
func NewAgent(logger logging.Logger, maxStartup time.Duration, plugins ...*NamedPlugin) *Agent {
	a := Agent{
		plugins,
		logger,
		startup{MaxStartupTime: maxStartup},
	}
	return &a
}

// Start starts/initializes all selected plugins.
// The first iteration tries to run Init() method on every plugin from the list.
// If any of the plugins fails to initialize (Init() return non-nil error),
// initialization is cancelled by calling Close() method for already initialized
// plugins in the reverse order. The encountered error is returned by this
// function as-is.
// The second iteration does the same for the AfterInit() method. The difference
// is that AfterInit() is an optional method (not required by the Plugin
// interface, only suggested by PostInit interface) and therefore not necessarily
// called on every plugin.
// The startup/initialization must take no longer than maxStartup time limit,
// otherwise ErrPluginsInitTimeout error is returned.
func (agent *Agent) Start() error {
	agent.WithFields(logging.Fields{"BuildVersion": BuildVersion, "BuildDate": BuildDate}).Info("Starting the agent...")

	doneChannel := make(chan struct{}, 0)
	errChannel := make(chan error, 0)

	if !flag.Parsed() {
		flag.Parse()
	}

	go func() {
		err := agent.initPlugins()
		if err != nil {
			errChannel <- err
			return
		}
		err = agent.handleAfterInit()
		if err != nil {
			errChannel <- err
			return
		}
		close(doneChannel)
	}()

	//block until all Plugins are initialized or timeout expires
	select {
	case err := <-errChannel:
		agent.WithField("durationInNs: ", agent.initDuration.Nanoseconds()).Infof("Agent Init took %v", agent.initDuration)
		agent.WithField("durationInNs: ", agent.afterInitDuration.Nanoseconds()).Infof("Agent AfterInit took %v", agent.afterInitDuration)
		return err
	case <-doneChannel:
		agent.WithField("durationInNs: ", agent.initDuration.Nanoseconds()).Infof("Agent Init took %v", agent.initDuration)
		agent.WithField("durationInNs: ", agent.afterInitDuration.Nanoseconds()).Infof("Agent AfterInit took %v", agent.afterInitDuration)
		duration := agent.initDuration + agent.afterInitDuration
		agent.WithField("durationInNs: ", duration.Nanoseconds()).Info(fmt.Sprintf("All plugins initialized successfully, took %v", duration))
		return nil
	case <-time.After(agent.MaxStartupTime):
<<<<<<< HEAD
		//TODO FIX - stop the initialization and close already initialized
		return ErrPluginsInitTimeout
=======
		if agent.initDuration == defaultTimerValue {
			agent.Infof("Agent Init took > %v", agent.MaxStartupTime)
			agent.WithField("durationInNs: ", agent.afterInitDuration.Nanoseconds()).Infof("Agent AfterInit took %v", agent.afterInitDuration)
		} else if agent.afterInitDuration == defaultTimerValue {
			agent.WithField("durationInNs: ", agent.initDuration.Nanoseconds()).Infof("Agent Init took %v", agent.initDuration)
			agent.Infof("Agent AfterInit took > %v", agent.MaxStartupTime)
		}

		return fmt.Errorf(logTimeoutFmt, agent.currentlyProcessing)
>>>>>>> 75e47347
	}
}

// Stop gracefully shuts down the Agent. It is called usually when the user
// interrupts the Agent from the EventLoopWithInterrupt().
//
// This implementation tries to call Close() method on every plugin on the list
// in the reverse order. It continues even if some error occurred.
func (agent *Agent) Stop() error {
	agent.Info("Stopping agent...")
	errMsg := ""
	for i := len(agent.plugins) - 1; i >= 0; i-- {
		agent.WithField("pluginName", agent.plugins[i].PluginName).Debug("Stopping plugin begin")
		err := safeclose.Close(agent.plugins[i].Plugin)
		if err != nil {
			if len(errMsg) > 0 {
				errMsg += "; "
			}
			errMsg += string(agent.plugins[i].PluginName)
			errMsg += ": " + err.Error()
		}
		agent.WithField("pluginName", agent.plugins[i].PluginName).Debug("Stopping plugin end ", err)
	}

	agent.Debug("Agent stopped")

	if len(errMsg) > 0 {
		return errors.New(errMsg)
	}
	return nil
}

// initPlugins calls Init() an all plugins on the list
func (agent *Agent) initPlugins() error {
	// Flag indicates that some of the plugins failed to initialize
	var initPluginCounter int
	var pluginFailed bool
	var wasError error

	agent.initDuration = defaultTimerValue
	initStartTime := time.Now()
	for index, plugin := range agent.plugins {
		initPluginCounter = index

		// set currently initialized plugin name
		agent.currentlyProcessing = string(plugin.PluginName)

		// skip all other plugins if some of them failed
		if pluginFailed {
			agent.Info(fmt.Sprintf(logSkippedFmt, plugin.PluginName))
			continue
		}

		pluginStartTime := time.Now()
		err := plugin.Init()
		if err != nil {
			pluginErrTime := time.Since(pluginStartTime)
			agent.WithField("durationInNs", pluginErrTime.Nanoseconds()).Errorf(logErrorFmt, plugin.PluginName, err, pluginErrTime)

			pluginFailed = true
			wasError = fmt.Errorf(logErrorFmt, plugin.PluginName, err, pluginErrTime)
		} else {
			pluginSuccTime := time.Since(pluginStartTime)
			agent.WithField("durationInNs", pluginSuccTime.Nanoseconds()).Infof(logSuccessFmt, plugin.PluginName, pluginSuccTime)
		}
	}
	agent.initDuration = time.Since(initStartTime)

	if wasError != nil {
		//Stop the plugins that are initialized
		for i := initPluginCounter; i >= 0; i-- {
			agent.Debugf("Closing %v", agent.plugins[i])
			err := safeclose.Close(agent.plugins[i])
			if err != nil {
				wasError = err
			}
		}
		return wasError
	}
	return nil
}

// handleAfterInit calls the AfterInit handlers for plugins that can only
// finish their initialization after  all other plugins have been initialized.
func (agent *Agent) handleAfterInit() error {
	// Flag indicates that some of the plugins failed to after-initialize
	var pluginFailed bool
	var wasError error

	agent.afterInitDuration = defaultTimerValue
	afterInitStartTime := time.Now()
	for _, plug := range agent.plugins {
		// set currently after-initialized plugin name
		agent.currentlyProcessing = string(plug.PluginName)

		// skip all other plugins if some of them failed
		if pluginFailed {
			agent.Info(fmt.Sprintf(logAfterSkippedFmt, plug.PluginName))
			continue
		}

		// Check if plugin implements AfterInit()
		if plugin, ok := plug.Plugin.(PostInit); ok {
			pluginStartTime := time.Now()
			err := plugin.AfterInit()
			if err != nil {
				pluginErrTime := time.Since(pluginStartTime)
				agent.WithField("durationInNs", pluginErrTime.Nanoseconds()).Errorf(logAfterErrorFmt, plug.PluginName, err, pluginErrTime)

				pluginFailed = true
				wasError = fmt.Errorf(logAfterErrorFmt, plug.PluginName, err, pluginErrTime)
			} else {
				pluginSuccTime := time.Since(pluginStartTime)
				agent.WithField("durationInNs", pluginSuccTime.Nanoseconds()).Infof(logAfterSuccessFmt, plug.PluginName, pluginSuccTime)
			}
		} else {
			agent.Info(fmt.Sprintf(logNoAfterInitFmt, plug.PluginName))
		}
	}
	agent.afterInitDuration = time.Since(afterInitStartTime)

	if wasError != nil {
		agent.Stop()
		return wasError
	}
	return nil
}<|MERGE_RESOLUTION|>--- conflicted
+++ resolved
@@ -32,11 +32,6 @@
 
 // Agent implements startup & shutdown procedures.
 type Agent struct {
-<<<<<<< HEAD
-	// The startup/initialization must take no longer that MaxStartupTime.
-	MaxStartupTime time.Duration
-=======
->>>>>>> 75e47347
 	// plugin list
 	plugins []*NamedPlugin
 	logging.Logger
@@ -139,10 +134,6 @@
 		agent.WithField("durationInNs: ", duration.Nanoseconds()).Info(fmt.Sprintf("All plugins initialized successfully, took %v", duration))
 		return nil
 	case <-time.After(agent.MaxStartupTime):
-<<<<<<< HEAD
-		//TODO FIX - stop the initialization and close already initialized
-		return ErrPluginsInitTimeout
-=======
 		if agent.initDuration == defaultTimerValue {
 			agent.Infof("Agent Init took > %v", agent.MaxStartupTime)
 			agent.WithField("durationInNs: ", agent.afterInitDuration.Nanoseconds()).Infof("Agent AfterInit took %v", agent.afterInitDuration)
@@ -152,7 +143,6 @@
 		}
 
 		return fmt.Errorf(logTimeoutFmt, agent.currentlyProcessing)
->>>>>>> 75e47347
 	}
 }
 
