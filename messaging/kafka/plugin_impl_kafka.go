--- conflicted
+++ resolved
@@ -30,12 +30,7 @@
 
 // Plugin provides API for interaction with kafka brokers.
 type Plugin struct {
-<<<<<<< HEAD
-	Deps // inject
-=======
 	Deps         // inject
-
->>>>>>> 72452f15
 	subscription chan (*client.ConsumerMessage)
 	muxDefault   *mux.Multiplexer
 	muxManual    *mux.Multiplexer
