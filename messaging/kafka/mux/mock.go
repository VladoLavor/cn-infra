// Copyright (c) 2017 Cisco and/or its affiliates.
//
// Licensed under the Apache License, Version 2.0 (the "License");
// you may not use this file except in compliance with the License.
// You may obtain a copy of the License at:
//
//     http://www.apache.org/licenses/LICENSE-2.0
//
// Unless required by applicable law or agreed to in writing, software
// distributed under the License is distributed on an "AS IS" BASIS,
// WITHOUT WARRANTIES OR CONDITIONS OF ANY KIND, either express or implied.
// See the License for the specific language governing permissions and
// limitations under the License.

package mux

import (
	"testing"

	"github.com/Shopify/sarama/mocks"
	"github.com/ligato/cn-infra/logging/logroot"
	"github.com/ligato/cn-infra/messaging/kafka/client"
)

func getMockConsumerFactory(t *testing.T) ConsumerFactory {
	return func(topics []string, name string) (*client.Consumer, error) {
		return client.GetConsumerMock(t), nil
	}
}

// Mock returns mock of Multiplexer that can be used for testing purposes.
func Mock(t *testing.T) *KafkaMock {
	asyncP, aMock := client.GetAsyncProducerMock(t)
	syncP, sMock := client.GetSyncProducerMock(t)
	return &KafkaMock{
<<<<<<< HEAD
		NewMultiplexer(getMockConsumerFactory(t), syncP, asyncP, "name", logroot.Logger()),
=======
		NewMultiplexer(getMockConsumerFactory(t), syncP, asyncP, "name", logroot.StandardLogger()),
>>>>>>> 0560447d
		aMock, sMock}
}

// KafkaMock for the tests
type KafkaMock struct {
	Mux      *Multiplexer
	SyncPub  *mocks.AsyncProducer
	AsyncPub *mocks.SyncProducer
}<|MERGE_RESOLUTION|>--- conflicted
+++ resolved
@@ -33,11 +33,7 @@
 	asyncP, aMock := client.GetAsyncProducerMock(t)
 	syncP, sMock := client.GetSyncProducerMock(t)
 	return &KafkaMock{
-<<<<<<< HEAD
-		NewMultiplexer(getMockConsumerFactory(t), syncP, asyncP, "name", logroot.Logger()),
-=======
 		NewMultiplexer(getMockConsumerFactory(t), syncP, asyncP, "name", logroot.StandardLogger()),
->>>>>>> 0560447d
 		aMock, sMock}
 }
 
