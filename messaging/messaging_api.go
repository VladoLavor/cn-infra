// Copyright (c) 2017 Cisco and/or its affiliates.
//
// Licensed under the Apache License, Version 2.0 (the "License");
// you may not use this file except in compliance with the License.
// You may obtain a copy of the License at:
//
//     http://www.apache.org/licenses/LICENSE-2.0
//
// Unless required by applicable law or agreed to in writing, software
// distributed under the License is distributed on an "AS IS" BASIS,
// WITHOUT WARRANTIES OR CONDITIONS OF ANY KIND, either express or implied.
// See the License for the specific language governing permissions and
// limitations under the License.

package messaging

import (
	"github.com/ligato/cn-infra/datasync"
	"github.com/ligato/cn-infra/db/keyval"
)

// Mux defines API for the plugins that use access to kafka brokers.
type Mux interface {
<<<<<<< HEAD
	// NewSyncPublisher creates a publisher that allows to publish messages
	// using synchronous API.
	NewSyncPublisher(topic string) ProtoPublisher

	// NewSyncPublisherToPartition creates a publisher that allows to publish
	// messages to selected topic/partition using synchronous API
	NewSyncPublisherToPartition(topic string, partition int32) ProtoPublisher

	// NewAsyncPublisher creates a publisher that allows to publish messages
	// using asynchronous API.
	NewAsyncPublisher(topic string, successClb func(ProtoMessage), errorClb func(err ProtoMessageErr)) ProtoPublisher

	// NewAsyncPublisherToPartition creates a publisher that allows to publish
	// messages to selected topic/partition using asynchronous API.
	NewAsyncPublisherToPartition(topic string, partition int32,
		successClb func(ProtoMessage), errorClb func(err ProtoMessageErr)) ProtoPublisher

	// NewWatcher creates a watcher that allows to start/stop consuming
	// of messaging published to selected topics/partitions.
=======
	// Creates new Kafka synchronous publisher sending messages to given topic. Partitioner has to be set to 'hash' (default)
	// or 'random' scheme, otherwise an error is thrown
	NewSyncPublisher(topic string) (ProtoPublisher, error)

	// Creates new Kafka synchronous publisher sending messages to given topic and partition. Partitioner has to be
	// set to 'manual' scheme, otherwise an error is thrown
	NewSyncPublisherToPartition(topic string, partition int32) (ProtoPublisher, error)

	// Creates new Kafka asynchronous publisher sending messages to given topic. Partitioner has to be set to 'hash' (default)
	// or 'random' scheme, otherwise an error is thrown
	NewAsyncPublisher(topic string, successClb func(ProtoMessage), errorClb func(err ProtoMessageErr)) (ProtoPublisher, error)

	// Creates new Kafka asynchronous publisher sending messages to given topic and partition. Partitioner has to be
	// set to 'manual' scheme, otherwise an error is thrown
	NewAsyncPublisherToPartition(topic string, partition int32,
		successClb func(ProtoMessage), errorClb func(err ProtoMessageErr)) (ProtoPublisher, error)

	// Initializes new watcher which can start/stop watching on topic, eventually partition and offset
>>>>>>> 02c075a2
	NewWatcher(subscriberName string) ProtoWatcher
	// Disabled if the plugin config was not found
	Disabled() (disabled bool)
}

// ProtoPublisher allows to publish a message of type proto.Message into
// messaging system.
type ProtoPublisher interface {
	datasync.KeyProtoValWriter
}

// ProtoWatcher allows to subscribe for receiving of messages published
// to selected topics.
type ProtoWatcher interface {
<<<<<<< HEAD
	// Watch starts consuming all selected <topics>.
	// Callback <msgCallback> is called for each delivered message.
	Watch(msgCallback func(ProtoMessage), topics ...string) error

	// WatchPartition starts consuming specific <partition> of a selected <topic>
	// from a given <offset>.
	// Callback <msgCallback> is called for each delivered message.
	WatchPartition(msgCallback func(ProtoMessage), topic string, partition int32, offset int64) error

	// StopWatch cancels the previously created subscription for consuming
	// a given <topic>.
=======
	// Watch given topic. Returns error if 'manual' partitioner scheme is chosen
	Watch(msgCallback func(ProtoMessage), topics ...string) error

	// Stop watching on topic. Return error if topic is not subscribed
>>>>>>> 02c075a2
	StopWatch(topic string) error

	// Watch given topic, partition and offset. Offset is the oldest message index consumed, all previously written
	// messages are ignored. Manual partitioner must be set, otherwise error is thrown
	WatchPartition(msgCallback func(ProtoMessage), topic string, partition int32, offset int64) error

	// Stop watching on topic/partition/offset. Return error if such a combination is not subscribed
	StopWatchPartition(topic string, partition int32, offset int64) error
}

// ProtoMessage exposes parameters of a single message received from messaging
// system.
type ProtoMessage interface {
	keyval.ProtoKvPair

	// GetTopic returns the name of the topic from which the message
	// was consumed.
	GetTopic() string

	// GetTopic returns the index of the partition from which the message
	// was consumed.
	GetPartition() int32
	GetOffset() int64
}

// ProtoMessageErr represents a message that was not published successfully
// to a messaging system.
type ProtoMessageErr interface {
	ProtoMessage

	// Error returns an error instance describing the cause of the failed
	// delivery.
	Error() error
}<|MERGE_RESOLUTION|>--- conflicted
+++ resolved
@@ -21,48 +21,32 @@
 
 // Mux defines API for the plugins that use access to kafka brokers.
 type Mux interface {
-<<<<<<< HEAD
-	// NewSyncPublisher creates a publisher that allows to publish messages
-	// using synchronous API.
-	NewSyncPublisher(topic string) ProtoPublisher
-
-	// NewSyncPublisherToPartition creates a publisher that allows to publish
-	// messages to selected topic/partition using synchronous API
-	NewSyncPublisherToPartition(topic string, partition int32) ProtoPublisher
-
-	// NewAsyncPublisher creates a publisher that allows to publish messages
-	// using asynchronous API.
-	NewAsyncPublisher(topic string, successClb func(ProtoMessage), errorClb func(err ProtoMessageErr)) ProtoPublisher
-
-	// NewAsyncPublisherToPartition creates a publisher that allows to publish
-	// messages to selected topic/partition using asynchronous API.
-	NewAsyncPublisherToPartition(topic string, partition int32,
-		successClb func(ProtoMessage), errorClb func(err ProtoMessageErr)) ProtoPublisher
-
-	// NewWatcher creates a watcher that allows to start/stop consuming
-	// of messaging published to selected topics/partitions.
-=======
-	// Creates new Kafka synchronous publisher sending messages to given topic. Partitioner has to be set to 'hash' (default)
-	// or 'random' scheme, otherwise an error is thrown
+	// Creates new Kafka synchronous publisher sending messages to given topic.
+	// Partitioner has to be set to 'hash' (default) or 'random' scheme,
+	// otherwise an error is thrown.
 	NewSyncPublisher(topic string) (ProtoPublisher, error)
 
-	// Creates new Kafka synchronous publisher sending messages to given topic and partition. Partitioner has to be
-	// set to 'manual' scheme, otherwise an error is thrown
+	// Creates new Kafka synchronous publisher sending messages to given topic
+	// and partition. Partitioner has to be set to 'manual' scheme,
+	// otherwise an error is thrown.
 	NewSyncPublisherToPartition(topic string, partition int32) (ProtoPublisher, error)
 
-	// Creates new Kafka asynchronous publisher sending messages to given topic. Partitioner has to be set to 'hash' (default)
-	// or 'random' scheme, otherwise an error is thrown
+	// Creates new Kafka asynchronous publisher sending messages to given topic.
+	// Partitioner has to be set to 'hash' (default) or 'random' scheme,
+	// otherwise an error is thrown.
 	NewAsyncPublisher(topic string, successClb func(ProtoMessage), errorClb func(err ProtoMessageErr)) (ProtoPublisher, error)
 
-	// Creates new Kafka asynchronous publisher sending messages to given topic and partition. Partitioner has to be
-	// set to 'manual' scheme, otherwise an error is thrown
+	// Creates new Kafka asynchronous publisher sending messages to given topic
+	// and partition. Partitioner has to be set to 'manual' scheme,
+	// otherwise an error is thrown.
 	NewAsyncPublisherToPartition(topic string, partition int32,
 		successClb func(ProtoMessage), errorClb func(err ProtoMessageErr)) (ProtoPublisher, error)
 
-	// Initializes new watcher which can start/stop watching on topic, eventually partition and offset
->>>>>>> 02c075a2
+	// Initializes new watcher which can start/stop watching on topic,
+	// eventually partition and offset.
 	NewWatcher(subscriberName string) ProtoWatcher
-	// Disabled if the plugin config was not found
+
+	// Disabled if the plugin config was not found.
 	Disabled() (disabled bool)
 }
 
@@ -75,31 +59,24 @@
 // ProtoWatcher allows to subscribe for receiving of messages published
 // to selected topics.
 type ProtoWatcher interface {
-<<<<<<< HEAD
 	// Watch starts consuming all selected <topics>.
+	// Returns error if 'manual' partitioner scheme is chosen
 	// Callback <msgCallback> is called for each delivered message.
 	Watch(msgCallback func(ProtoMessage), topics ...string) error
 
+	// StopWatch cancels the previously created subscription for consuming
+	// a given <topic>.
+	StopWatch(topic string) error
+
 	// WatchPartition starts consuming specific <partition> of a selected <topic>
-	// from a given <offset>.
+	// from a given <offset>. Offset is the oldest message index consumed,
+	// all previously published messages are ignored.
 	// Callback <msgCallback> is called for each delivered message.
 	WatchPartition(msgCallback func(ProtoMessage), topic string, partition int32, offset int64) error
 
-	// StopWatch cancels the previously created subscription for consuming
-	// a given <topic>.
-=======
-	// Watch given topic. Returns error if 'manual' partitioner scheme is chosen
-	Watch(msgCallback func(ProtoMessage), topics ...string) error
-
-	// Stop watching on topic. Return error if topic is not subscribed
->>>>>>> 02c075a2
-	StopWatch(topic string) error
-
-	// Watch given topic, partition and offset. Offset is the oldest message index consumed, all previously written
-	// messages are ignored. Manual partitioner must be set, otherwise error is thrown
-	WatchPartition(msgCallback func(ProtoMessage), topic string, partition int32, offset int64) error
-
-	// Stop watching on topic/partition/offset. Return error if such a combination is not subscribed
+	// StopWatchPartition cancels the previously created subscription
+	// for consuming a given <topic>/<partition>/<offset>.
+	// Return error if such a combination is not subscribed
 	StopWatchPartition(topic string, partition int32, offset int64) error
 }
 
