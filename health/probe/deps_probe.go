// Copyright (c) 2017 Cisco and/or its affiliates.
//
// Licensed under the Apache License, Version 2.0 (the "License");
// you may not use this file except in compliance with the License.
// You may obtain a copy of the License at:
//
//     http://www.apache.org/licenses/LICENSE-2.0
//
// Unless required by applicable law or agreed to in writing, software
// distributed under the License is distributed on an "AS IS" BASIS,
// WITHOUT WARRANTIES OR CONDITIONS OF ANY KIND, either express or implied.
// See the License for the specific language governing permissions and
// limitations under the License.

// Package probe implements Liveness/Readiness/Prometheus health/metrics HTTP handlers.
package probe

import (
	"github.com/ligato/cn-infra/flavors/local"
	"github.com/ligato/cn-infra/health/statuscheck"
	"github.com/ligato/cn-infra/rpc/rest"
)

// Deps lists dependencies of all proble plugins.
type Deps struct {
<<<<<<< HEAD
	local.PluginLogDeps                                // inject
	HTTP                rest.HTTPHandlers              // inject
	StatusCheck         statuscheck.AgentStatusReader  // inject
	PluginStatusCheck   statuscheck.PluginStatusReader //inject
=======
	local.PluginInfraDeps                               // inject
	HTTP                  rest.HTTPHandlers             // inject
	StatusCheck           statuscheck.AgentStatusReader // inject
>>>>>>> de800faa
}<|MERGE_RESOLUTION|>--- conflicted
+++ resolved
@@ -23,14 +23,8 @@
 
 // Deps lists dependencies of all proble plugins.
 type Deps struct {
-<<<<<<< HEAD
-	local.PluginLogDeps                                // inject
-	HTTP                rest.HTTPHandlers              // inject
-	StatusCheck         statuscheck.AgentStatusReader  // inject
-	PluginStatusCheck   statuscheck.PluginStatusReader //inject
-=======
 	local.PluginInfraDeps                               // inject
 	HTTP                  rest.HTTPHandlers             // inject
 	StatusCheck           statuscheck.AgentStatusReader // inject
->>>>>>> de800faa
+	PluginStatusCheck     statuscheck.PluginStatusReader //inject
 }