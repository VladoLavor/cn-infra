// Copyright (c) 2017 Cisco and/or its affiliates.
//
// Licensed under the Apache License, Version 2.0 (the "License");
// you may not use this file except in compliance with the License.
// You may obtain a copy of the License at:
//
//     http://www.apache.org/licenses/LICENSE-2.0
//
// Unless required by applicable law or agreed to in writing, software
// distributed under the License is distributed on an "AS IS" BASIS,
// WITHOUT WARRANTIES OR CONDITIONS OF ANY KIND, either express or implied.
// See the License for the specific language governing permissions and
// limitations under the License.

package probe

import (
	"net/http"

	"github.com/ligato/cn-infra/health/statuscheck/model/status"
	"github.com/prometheus/client_golang/prometheus"
	"github.com/prometheus/client_golang/prometheus/promhttp"
	"github.com/unrolled/render"
)

const (
	defaultPluginName string = "PROMETHEUS"

	// DefaultMetricsPath default Prometheus metrics URL
	DefaultMetricsPath string = "/metrics"
	// DefaultHealthPath default Prometheus health metrics URL
	DefaultHealthPath string = "/health"

	// Namespace namespace to use for Prometheus health metrics
	Namespace string = ""
	// Subsystem subsystem to use for Prometheus health metrics
	Subsystem string = ""
	// ServiceLabel label for service field
	ServiceLabel string = "service"
	// DependencyLabel label for dependency field
	DependencyLabel string = "dependency"
	// BuildVersionLabel label for build version field
	BuildVersionLabel string = "build_version"
	// BuildDateLabel label for build date field
	BuildDateLabel string = "build_date"

	// ServiceHealthName name of service health metric
	ServiceHealthName string = "service_health"

	// ServiceHealthHelp help text for service health metric
	// Adapt Ligato status code for now.
	// TODO: Consolidate with that from the "Common Container Telemetry" proposal.
	// ServiceHealthHelp    string = "The health of the ServiceLabel 0 = INIT, 1 = UP, 2 = DOWN, 3 = OUTAGE"
	ServiceHealthHelp string = "The health of the ServiceLabel 0 = INIT, 1 = OK, 2 = ERROR"

	// DependencyHealthName name of dependency health metric
	DependencyHealthName string = "service_dependency_health"

	// DependencyHealthHelp help text for dependency health metric
	// Adapt Ligato status code for now.
	// TODO: Consolidate with that from the "Common Container Telemetry" proposal.
	// DependencyHealthHelp string = "The health of the DependencyLabel 0 = INIT, 1 = UP, 2 = DOWN, 3 = OUTAGE"
	DependencyHealthHelp string = "The health of the DependencyLabel 0 = INIT, 1 = OK, 2 = ERROR"

	// ServiceInfoName name of service info metric
	ServiceInfoName string = "service_info"
	// ServiceInfoHelp help text for service info metric
	ServiceInfoHelp string = "Build info for the service.  Value is always 1, build info is in the tags."
)

// PrometheusPlugin struct holds all plugin-related data.
type PrometheusPlugin struct {
	Deps
	healthRegistry *prometheus.Registry
}

// Init may create a new (custom) instance of HTTP if the injected instance uses
// different HTTP port than requested.
func (p *PrometheusPlugin) Init() (err error) {

	p.healthRegistry = prometheus.NewRegistry()

	p.healthRegistry = prometheus.NewRegistry()

	p.registerGauge(
		Namespace,
		Subsystem,
		ServiceHealthName,
		ServiceHealthHelp,
		prometheus.Labels{ServiceLabel: p.getServiceLabel()},
		p.getServiceHealth,
	)

	agentStatus := p.StatusCheck.GetAgentStatus()
	p.registerGauge(
		Namespace,
		Subsystem,
		ServiceInfoName,
		ServiceInfoHelp,
		prometheus.Labels{
			ServiceLabel:      p.getServiceLabel(),
			BuildVersionLabel: agentStatus.BuildVersion,
			BuildDateLabel:    agentStatus.BuildDate},
		func() float64 { return 1 },
	)

	return nil
}

// AfterInit registers HTTP handlers.
func (p *PrometheusPlugin) AfterInit() error {
	if p.HTTP != nil {
		if p.StatusCheck != nil {
			p.Log.Info("Starting Prometheus metrics handlers")
			p.HTTP.RegisterHTTPHandler(DefaultMetricsPath, p.metricsHandler, "GET")
			p.HTTP.RegisterHTTPHandler(DefaultHealthPath, p.healthMetricsHandler, "GET")
			p.Log.Infof("Serving %s on port %d", DefaultMetricsPath, p.HTTP.GetPort())
			p.Log.Infof("Serving %s on port %d", DefaultHealthPath, p.HTTP.GetPort())
		} else {
			p.Log.Info("Unable to register Prometheus metrics handlers, StatusCheck is nil")
		}
	} else {
		p.Log.Info("Unable to register Prometheus metrics handlers, HTTP is nil")
	}

	//TODO: Need improvement - instead of the exposing the map directly need to use in-memory mapping
	if p.PluginStatusCheck != nil {
		allPluginStatusMap := p.PluginStatusCheck.GetAllPluginStatus()
		for k, v := range allPluginStatusMap {
			p.Log.Infof("k=%v, v=%v, state=%v", k, v, v.State)
			p.registerGauge(
				Namespace,
				Subsystem,
				DependencyHealthName,
				DependencyHealthHelp,
				prometheus.Labels{
					ServiceLabel:    p.getServiceLabel(),
					DependencyLabel: k,
				},
				p.getDependencyHealth(k, v),
			)
		}
	} else {
		p.Log.Error("PluginStatusCheck is nil")
	}

	/*if p.PluginStatusCheck != nil {
		if p.PluginStatusCheck.GetPluginStatusMap() != nil {
			pluginStatusIdx := p.PluginStatusCheck.GetPluginStatusMap()
			allPluginNames := pluginStatusIdx.GetMapping().ListAllNames()
			for _, v := range allPluginNames {
				p.registerGauge(
					Namespace,
					Subsystem,
					DependencyHealthName,
					DependencyHealthHelp,
					prometheus.Labels{
						ServiceLabel:    agentName,
						DependencyLabel: v,
					},
					func() float64 {
						p.Log.Infof("DependencyHealth for Plugin %v", v)
						pluginStatus, ok := pluginStatusIdx.GetValue(v)
						if ok {
							p.Log.Infof("DependencyHealth: %v", float64(pluginStatus.State))
							return float64(pluginStatus.State)
						} else {
							p.Log.Info("DependencyHealth not found")
							return float64(-1)
						}
					},
				)
			}
		} else {
			p.Log.Error("Plugin map is nil")
		}
	} else {
		p.Log.Error("PluginStatusCheck is nil")
	}*/

	return nil
}

// Close shutdowns HTTP if a custom instance was created in Init().
func (p *PrometheusPlugin) Close() error {
	return nil
}

// metricsHandler handles Prometheus metrics collection.
func (p *PrometheusPlugin) metricsHandler(formatter *render.Render) http.HandlerFunc {
	return promhttp.Handler().ServeHTTP
}

// healthMetricsHandler handles custom health metrics for Prometheus.
func (p *PrometheusPlugin) healthMetricsHandler(formatter *render.Render) http.HandlerFunc {
	return promhttp.HandlerFor(p.healthRegistry, promhttp.HandlerOpts{}).ServeHTTP
}

<<<<<<< HEAD
// getServiceHealth returns agent health status
=======
>>>>>>> 4c76f5d6
func (p *PrometheusPlugin) getServiceHealth() float64 {
	agentStatus := p.StatusCheck.GetAgentStatus()
	// Adapt Ligato status code for now.
	// TODO: Consolidate with that from the "Common Container Telemetry" proposal.
	health := float64(agentStatus.State)
	p.Log.Infof("ServiceHealth: %v", health)
	return health
}

<<<<<<< HEAD
// getDependencyHealth returns plugin health status
func (p *PrometheusPlugin) getDependencyHealth(pluginName string, pluginStatus *status.PluginStatus) func() float64 {
	p.Log.Infof("DependencyHealth for plugin %v: %v", pluginName, float64(pluginStatus.State))

	return func() float64 {
		health := float64(pluginStatus.State)
		depName := pluginName
		p.Log.Infof("Dependency Health %v: %v", depName, health)
		return health
	}
}

=======
>>>>>>> 4c76f5d6
// registerGauge registers custom gauge with specific valueFunc to report status when invoked.
func (p *PrometheusPlugin) registerGauge(namespace string, subsystem string, name string, help string,
	labels prometheus.Labels, valueFunc func() float64) {
	gaugeName := name
	if subsystem != "" {
		gaugeName = subsystem + "_" + gaugeName
	}
	if namespace != "" {
		gaugeName = namespace + "_" + gaugeName
	}
	if err := p.healthRegistry.Register(prometheus.NewGaugeFunc(
		prometheus.GaugeOpts{
			// Namespace, Subsystem, and Name are components of the fully-qualified
			// name of the Metric (created by joining these components with
			// "_"). Only Name is mandatory, the others merely help structuring the
			// name. Note that the fully-qualified name of the metric must be a
			// valid Prometheus metric name.
			Namespace: namespace,
			Subsystem: subsystem,
			Name:      name,

			// Help provides information about this metric. Mandatory!
			//
			// Metrics with the same fully-qualified name must have the same Help
			// string.
			Help: help,

			// ConstLabels are used to attach fixed labels to this metric. Metrics
			// with the same fully-qualified name must have the same label names in
			// their ConstLabels.
			//
			// Note that in most cases, labels have a value that varies during the
			// lifetime of a process. Those labels are usually managed with a metric
			// vector collector (like CounterVec, GaugeVec, UntypedVec). ConstLabels
			// serve only special purposes. One is for the special case where the
			// value of a label does not change during the lifetime of a process,
			// e.g. if the revision of the running binary is put into a
			// label. Another, more advanced purpose is if more than one Collector
			// needs to collect Metrics with the same fully-qualified name. In that
			// case, those Metrics must differ in the values of their
			// ConstLabels. See the Collector examples.
			//
			// If the value of a label never changes (not even between binaries),
			// that label most likely should not be a label at all (but part of the
			// metric name).
			ConstLabels: labels,
		},
		valueFunc,
	)); err == nil {
		p.Log.Infof("GaugeFunc('%s') registered.", gaugeName)
	} else {
		p.Log.Errorf("GaugeFunc('%s') registration failed: %s", gaugeName, err)
	}
}

// String returns plugin name if it was injected, defaultPluginName otherwise.
func (p *PrometheusPlugin) String() string {
	if len(string(p.PluginName)) > 0 {
		return string(p.PluginName)
	}
	return defaultPluginName
}

func (p *PrometheusPlugin) getServiceLabel() string {
	serviceLabel := p.String()
	if p.Deps.ServiceLabel != nil {
		serviceLabel = p.Deps.ServiceLabel.GetAgentLabel()
	}
	return serviceLabel
}<|MERGE_RESOLUTION|>--- conflicted
+++ resolved
@@ -77,8 +77,10 @@
 // Init may create a new (custom) instance of HTTP if the injected instance uses
 // different HTTP port than requested.
 func (p *PrometheusPlugin) Init() (err error) {
-
-	p.healthRegistry = prometheus.NewRegistry()
+	serviceLabel := p.String()
+	if p.Deps.ServiceLabel != nil {
+		serviceLabel = p.Deps.ServiceLabel.GetAgentLabel()
+	}
 
 	p.healthRegistry = prometheus.NewRegistry()
 
@@ -87,7 +89,7 @@
 		Subsystem,
 		ServiceHealthName,
 		ServiceHealthHelp,
-		prometheus.Labels{ServiceLabel: p.getServiceLabel()},
+		prometheus.Labels{ServiceLabel: serviceLabel},
 		p.getServiceHealth,
 	)
 
@@ -98,7 +100,7 @@
 		ServiceInfoName,
 		ServiceInfoHelp,
 		prometheus.Labels{
-			ServiceLabel:      p.getServiceLabel(),
+			ServiceLabel:      serviceLabel,
 			BuildVersionLabel: agentStatus.BuildVersion,
 			BuildDateLabel:    agentStatus.BuildDate},
 		func() float64 { return 1 },
@@ -196,10 +198,7 @@
 	return promhttp.HandlerFor(p.healthRegistry, promhttp.HandlerOpts{}).ServeHTTP
 }
 
-<<<<<<< HEAD
 // getServiceHealth returns agent health status
-=======
->>>>>>> 4c76f5d6
 func (p *PrometheusPlugin) getServiceHealth() float64 {
 	agentStatus := p.StatusCheck.GetAgentStatus()
 	// Adapt Ligato status code for now.
@@ -209,7 +208,6 @@
 	return health
 }
 
-<<<<<<< HEAD
 // getDependencyHealth returns plugin health status
 func (p *PrometheusPlugin) getDependencyHealth(pluginName string, pluginStatus *status.PluginStatus) func() float64 {
 	p.Log.Infof("DependencyHealth for plugin %v: %v", pluginName, float64(pluginStatus.State))
@@ -222,8 +220,6 @@
 	}
 }
 
-=======
->>>>>>> 4c76f5d6
 // registerGauge registers custom gauge with specific valueFunc to report status when invoked.
 func (p *PrometheusPlugin) registerGauge(namespace string, subsystem string, name string, help string,
 	labels prometheus.Labels, valueFunc func() float64) {
@@ -285,12 +281,4 @@
 		return string(p.PluginName)
 	}
 	return defaultPluginName
-}
-
-func (p *PrometheusPlugin) getServiceLabel() string {
-	serviceLabel := p.String()
-	if p.Deps.ServiceLabel != nil {
-		serviceLabel = p.Deps.ServiceLabel.GetAgentLabel()
-	}
-	return serviceLabel
 }