// Copyright (c) 2017 Cisco and/or its affiliates.
//
// Licensed under the Apache License, Version 2.0 (the "License");
// you may not use this file except in compliance with the License.
// You may obtain a copy of the License at:
//
//     http://www.apache.org/licenses/LICENSE-2.0
//
// Unless required by applicable law or agreed to in writing, software
// distributed under the License is distributed on an "AS IS" BASIS,
// WITHOUT WARRANTIES OR CONDITIONS OF ANY KIND, either express or implied.
// See the License for the specific language governing permissions and
// limitations under the License.

<<<<<<< HEAD
// Package statuscheck provides an API for reporting status changes from plugins to the statuscheck plugin,
// which exposes them via etcd and HTTP.
=======
// Package statuscheck collects health status from other plugins through
// a plugin status report API and exposes the collected overall health
// status to the outside world via ETCD and a REST API.
>>>>>>> 95e8340c
//
// The API provides only two functions, one for registering the plugin for status change reporting and one
// for reporting status changes.
//
// To register a plugin for providing status reports, use Register() function:
//	statuscheck.Register(PluginID, probe)
//
// If probe is not nil, statuscheck will periodically probe the plugin state through the provided function.
// Otherwise, it is expected that the plugin itself will report state updates through ReportStateChange():
//	statuscheck.ReportStateChange(PluginID, statuscheck.OK, nil)
//
// The default status of a plugin after registering is Init.
package statuscheck<|MERGE_RESOLUTION|>--- conflicted
+++ resolved
@@ -12,14 +12,9 @@
 // See the License for the specific language governing permissions and
 // limitations under the License.
 
-<<<<<<< HEAD
-// Package statuscheck provides an API for reporting status changes from plugins to the statuscheck plugin,
-// which exposes them via etcd and HTTP.
-=======
 // Package statuscheck collects health status from other plugins through
 // a plugin status report API and exposes the collected overall health
 // status to the outside world via ETCD and a REST API.
->>>>>>> 95e8340c
 //
 // The API provides only two functions, one for registering the plugin for status change reporting and one
 // for reporting status changes.
