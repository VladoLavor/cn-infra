// Copyright (c) 2017 Cisco and/or its affiliates.
//
// Licensed under the Apache License, Version 2.0 (the "License");
// you may not use this file except in compliance with the License.
// You may obtain a copy of the License at:
//
//     http://www.apache.org/licenses/LICENSE-2.0
//
// Unless required by applicable law or agreed to in writing, software
// distributed under the License is distributed on an "AS IS" BASIS,
// WITHOUT WARRANTIES OR CONDITIONS OF ANY KIND, either express or implied.
// See the License for the specific language governing permissions and
// limitations under the License.

package syncbase

import (
	"sync"

	"errors"
	"strings"
	"time"

	"github.com/ligato/cn-infra/datasync"
	"github.com/ligato/cn-infra/logging/logroot"
)

// NewWatcher creates a new instance of Watcher.
func NewWatcher() *Watcher {
	return &Watcher{subscriptions: map[string]*Subscription{}, access: sync.Mutex{}, lastRev: NewLatestRev()}
}

// Watcher propagates events using channels.
type Watcher struct {
	subscriptions map[string]*Subscription
	access        sync.Mutex
	lastRev       *PrevRevisions
}

// WatchDataReg implements interface datasync.WatchDataRegistration
type WatchDataReg struct {
	ResyncName string
	adapter    *Watcher
	CloseChan  chan interface{}
}

// Close stops watching of particular KeyPrefixes.
func (reg *WatchDataReg) Close() error {
	reg.adapter.access.Lock()
	defer reg.adapter.access.Unlock()

	delete(reg.adapter.subscriptions, reg.ResyncName)

	reg.CloseChan <- nil

	return nil
}

// Subscription TODO
type Subscription struct {
	ResyncName  string
	ChangeChan  chan datasync.ChangeEvent
	ResyncChan  chan datasync.ResyncEvent
	KeyPrefixes []string
}

// WatchDataBase just appends channels
func (adapter *Watcher) WatchDataBase(resyncName string, changeChan chan datasync.ChangeEvent,
	resyncChan chan datasync.ResyncEvent, keyPrefixes ...string) (*WatchDataReg, error) {

	adapter.access.Lock()
	defer adapter.access.Unlock()

	if _, found := adapter.subscriptions[resyncName]; found {
		return nil, errors.New("Already watching " + resyncName)
	}

	reg := &WatchDataReg{ResyncName: resyncName, adapter: adapter, CloseChan: make(chan interface{}, 1)}
	adapter.subscriptions[resyncName] = &Subscription{
		resyncName, changeChan,
		resyncChan, keyPrefixes,
	}

	return reg, nil
}

// WatchData just appends channels
func (adapter *Watcher) WatchData(resyncName string, changeChan chan datasync.ChangeEvent,
	resyncChan chan datasync.ResyncEvent, keyPrefixes ...string) (datasync.WatchDataRegistration, error) {
	return adapter.WatchDataBase(resyncName, changeChan, resyncChan, keyPrefixes...)
}

// Subscriptions returns the current subscriptions.
func (adapter *Watcher) Subscriptions() map[string]*Subscription {
	return adapter.subscriptions
}

// LastRev is just getter
func (adapter *Watcher) LastRev() *PrevRevisions {
	return adapter.lastRev
}

// PropagateChanges fills registered channels with the data
func (adapter *Watcher) PropagateChanges(txData map[string] /*key*/ datasync.ChangeValue) error {
	events := []func(done chan error){}

	for _, sub := range adapter.subscriptions {
		for _, prefix := range sub.KeyPrefixes {
			for key, val := range txData {
				if strings.HasPrefix(key, prefix) {
					var prev datasync.LazyValueWithRev
					var curRev int64
					if datasync.Delete == val.GetChangeType() {
						_, prev = adapter.lastRev.Del(key)
						if prev != nil {
							curRev = prev.GetRevision() + 1
						}
					} else {
						_, prev, curRev = adapter.lastRev.Put(key, val)
					}

					events = append(events,
						func(sub *Subscription, key string, val datasync.ChangeValue) func(done chan error) {
							return func(done chan error) {
								sub.ChangeChan <- &ChangeEvent{key, val.GetChangeType(),
															   val, curRev, prev, NewDoneChannel(done)}
							}
						}(sub, key, val))
				}
			}
		}
	}

	done := make(chan error, 1)
	go AggregateDone(events, done)

	select {
	case err := <-done:
		if err != nil {
			return err
		}
	case <-time.After(5 * time.Second):
<<<<<<< HEAD
		logroot.Logger().Warn("Timeout of aggregated change callback")
=======
		logroot.StandardLogger().Warn("Timeout of aggregated change callback")
>>>>>>> 0560447d
	}

	return nil
}

// PropagateResync fills registered channels with the data
func (adapter *Watcher) PropagateResync(txData map[ /*key*/ string]datasync.ChangeValue) error {
	for _, sub := range adapter.subscriptions {
		resyncEv := NewResyncEventDB(map[string] /*keyPrefix*/ datasync.KeyValIterator{})
		for _, prefix := range sub.KeyPrefixes {
			kvs := []datasync.KeyVal{}
			for key, val := range txData {
				if strings.HasPrefix(key, prefix) {
					adapter.lastRev.PutWithRevision(key, val)
					kvs = append(kvs, &KeyVal{key, val, val.GetRevision()})
				}
			}
			resyncEv.its[prefix] = NewKVIterator(kvs)
		}
		sub.ResyncChan <- resyncEv //TODO default and/or timeout
	}

	return nil
}<|MERGE_RESOLUTION|>--- conflicted
+++ resolved
@@ -140,11 +140,7 @@
 			return err
 		}
 	case <-time.After(5 * time.Second):
-<<<<<<< HEAD
-		logroot.Logger().Warn("Timeout of aggregated change callback")
-=======
 		logroot.StandardLogger().Warn("Timeout of aggregated change callback")
->>>>>>> 0560447d
 	}
 
 	return nil
