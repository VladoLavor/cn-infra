// Copyright (c) 2017 Cisco and/or its affiliates.
//
// Licensed under the Apache License, Version 2.0 (the "License");
// you may not use this file except in compliance with the License.
// You may obtain a copy of the License at:
//
//     http://www.apache.org/licenses/LICENSE-2.0
//
// Unless required by applicable law or agreed to in writing, software
// distributed under the License is distributed on an "AS IS" BASIS,
// WITHOUT WARRANTIES OR CONDITIONS OF ANY KIND, either express or implied.
// See the License for the specific language governing permissions and
// limitations under the License.

package syncbase

import (
	"github.com/golang/protobuf/proto"
	"github.com/ligato/cn-infra/datasync"
	"github.com/ligato/cn-infra/logging/logroot"
)

// ChangeEvent is a simple structure that implements interface datasync.ChangeEvent
type ChangeEvent struct {
	Key        string
	ChangeType datasync.PutDel
	CurrVal    datasync.LazyValue
	CurrRev    int64
	PrevVal    datasync.LazyValue
	delegate   datasync.CallbackResult
}

// GetChangeType returns type of the event.
func (ev *ChangeEvent) GetChangeType() datasync.PutDel {
	return ev.ChangeType
}

// GetKey returns the Key associated with the change
func (ev *ChangeEvent) GetKey() string {
	return ev.Key
}

// GetValue - see the comments in the interface datasync.ChangeEvent
func (ev *ChangeEvent) GetValue(val proto.Message) (err error) {
	return ev.CurrVal.GetValue(val)
}

// GetRevision - see the comments in the interface datasync.ChangeEvent
func (ev *ChangeEvent) GetRevision() int64 {
	return ev.CurrRev
}

// GetPrevValue returns the value before change
func (ev *ChangeEvent) GetPrevValue(prevVal proto.Message) (prevExists bool, err error) {
	if prevVal != nil && ev.PrevVal != nil {
		return true, ev.PrevVal.GetValue(prevVal)
	}
	return false, err
}

// Done val the call or logs err if there is no val & error occurred
func (ev *ChangeEvent) Done(err error) {
	if ev.delegate != nil {
		ev.delegate.Done(err)
	} else if err != nil {
<<<<<<< HEAD
		logroot.Logger().Error(err)
=======
		logroot.StandardLogger().Error(err)
>>>>>>> 0560447d
	}
}<|MERGE_RESOLUTION|>--- conflicted
+++ resolved
@@ -63,10 +63,6 @@
 	if ev.delegate != nil {
 		ev.delegate.Done(err)
 	} else if err != nil {
-<<<<<<< HEAD
-		logroot.Logger().Error(err)
-=======
 		logroot.StandardLogger().Error(err)
->>>>>>> 0560447d
 	}
 }