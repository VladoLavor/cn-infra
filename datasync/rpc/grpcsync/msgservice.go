// Copyright (c) 2017 Cisco and/or its affiliates.
//
// Licensed under the Apache License, Version 2.0 (the "License");
// you may not use this file except in compliance with the License.
// You may obtain a copy of the License at:
//
//     http://www.apache.org/licenses/LICENSE-2.0
//
// Unless required by applicable law or agreed to in writing, software
// distributed under the License is distributed on an "AS IS" BASIS,
// WITHOUT WARRANTIES OR CONDITIONS OF ANY KIND, either express or implied.
// See the License for the specific language governing permissions and
// limitations under the License.

package grpcsync

import (
	"errors"
	"io"
	"strings"

	"github.com/ligato/cn-infra/datasync/syncbase/msg"
	"github.com/ligato/cn-infra/logging/logroot"
	"golang.org/x/net/context"
)

// NewDataMsgServiceServer creates a new instance of DataMsgServiceServer
func NewDataMsgServiceServer(adapter *Adapter) *DataMsgServiceServer {
	return &DataMsgServiceServer{adapter: adapter}
}

// DataMsgServiceServer is //TODO
type DataMsgServiceServer struct {
	adapter *Adapter
}

// DataChanges propagates the events in the stream to go channels of registered plugins
func (s *DataMsgServiceServer) DataChanges(stream msg.DataMsgService_DataChangesServer) error {
	for {
		chng, err := stream.Recv()

		if err == io.EOF {
			return nil
		}
		if err != nil {
			return err
		}

		for _, sub := range s.adapter.base.Subscriptions() {
			for _, keyPrefix := range sub.KeyPrefixes {
				if strings.HasPrefix(chng.Key, keyPrefix) {
					sub.ChangeChan <- msg.NewChangeWatchResp(chng, func(err2 error) {
						err = stream.Send(&msg.DataChangeReply{Key: chng.Key, OperationType: chng.OperationType,
							Result:                                 0 /*TODO VPP Result*/ })
						if err != nil {
<<<<<<< HEAD
							logroot.Logger().Error(err) //Not able to propagate it somewhere else
=======
							logroot.StandardLogger().Error(err) //Not able to propagate it somewhere else
>>>>>>> 0560447d
						}
					})
				}
			}
		}
	}
}

// DataResyncs propagates the events in the stream to go channels of registered plugins
func (s *DataMsgServiceServer) DataResyncs(ctx context.Context, req *msg.DataResyncRequests) (
	*msg.DataResyncReplies, error) {
	resyncs := req.GetDataResyncs()
	if resyncs != nil {
		//TODO propagate event like in Kafka transport

		/*localtxn := syncbase.NewLocalBytesTxn(s.adapter.localtransp.PropagateBytesResync)
		if len(resyncs) == 0 {
			log.Debug("received empty resync => DELETE ALL")
		}
		for _, chReq := range resyncs {
			//TODO chReq.ContentType
			localtxn.Put(chReq.Key, chReq.Content)
		}
		err := localtxn.Commit()*/
		var err error
		if err != nil {
			return &msg.DataResyncReplies{MsgId: replySeq(), Error: &msg.Error{err.Error()} /*TODO all other fields*/ }, err
		}

		return &msg.DataResyncReplies{MsgId: replySeq() /*TODO all other fields*/ }, nil
	}

	err := errors.New("unexpected place - nil resyncs")
	return &msg.DataResyncReplies{MsgId: replySeq(), Error: &msg.Error{err.Error()} /*TODO all other fields*/ }, err
}

func replySeq() *msg.Seq {
	return &msg.Seq{} //TODO !!!
}

// Ping checks the connectivity / measure the minimal transport latency
func (s *DataMsgServiceServer) Ping(ctx context.Context, req *msg.PingRequest) (*msg.PingReply, error) {
	return &msg.PingReply{"it works"}, nil
}<|MERGE_RESOLUTION|>--- conflicted
+++ resolved
@@ -53,11 +53,7 @@
 						err = stream.Send(&msg.DataChangeReply{Key: chng.Key, OperationType: chng.OperationType,
 							Result:                                 0 /*TODO VPP Result*/ })
 						if err != nil {
-<<<<<<< HEAD
-							logroot.Logger().Error(err) //Not able to propagate it somewhere else
-=======
 							logroot.StandardLogger().Error(err) //Not able to propagate it somewhere else
->>>>>>> 0560447d
 						}
 					})
 				}
