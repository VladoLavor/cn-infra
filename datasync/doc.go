--- conflicted
+++ resolved
@@ -12,15 +12,9 @@
 // See the License for the specific language governing permissions and
 // limitations under the License.
 
-<<<<<<< HEAD
-// Package datasync defines the interfaces for the abstraction of data
-// transport between app plugins and backend data sources (such
-// as data stores, message buses, or gRPC-connected clients).
-=======
 // Package datasync defines the interfaces that abstract the data transport
 // between app plugins and backend data sources, such as data stores,
 // message buses, or gRPC-connected clients.
->>>>>>> 95e8340c
 //
 // These events are processed asynchronously.
 // The app plugin that watches data changes gives callback for each event
