// Copyright (c) 2017 Cisco and/or its affiliates.
//
// Licensed under the Apache License, Version 2.0 (the "License");
// you may not use this file except in compliance with the License.
// You may obtain a copy of the License at:
//
//     http://www.apache.org/licenses/LICENSE-2.0
//
// Unless required by applicable law or agreed to in writing, software
// distributed under the License is distributed on an "AS IS" BASIS,
// WITHOUT WARRANTIES OR CONDITIONS OF ANY KIND, either express or implied.
// See the License for the specific language governing permissions and
// limitations under the License.

package mem

import (
	"fmt"
	"sync"
	"time"

	"github.com/ligato/cn-infra/core"
	"github.com/ligato/cn-infra/idxmap"
	"github.com/ligato/cn-infra/logging"
<<<<<<< HEAD
	"sync"
=======
	"github.com/ligato/cn-infra/logging/logroot"
>>>>>>> ba99f7f7
)

// item stored in mapping
type mappingItem struct {
	// name identifies item in the mapping (primary index)
	name string
	// stored data
	value interface{}
	// indexed contains fields extracted from value (secondary indexes). Extracted field can be used as lookup criteria.
	indexed map[string][]string
}

type memNamedMapping struct {
	logging.Logger
	access    sync.RWMutex
	nameToIdx map[string]*mappingItem
	// function that computes secondary indexes
	createIndexes func(interface{}) map[string][]string
	// register of secondary indexes
	indexes map[string] /* index name */ map[string] /* index value */ *nameSet
	// subscribers to whom notifications are delivered
	subscribers map[core.PluginName]func(idxmap.NamedMappingGenericEvent)
	owner       core.PluginName
	title       string
}

// NewNamedMapping creates a new instance of the in-memory implementation of idxmap.NamedMappingRW
// An index function that creates secondary indexes can be defined.
func NewNamedMapping(logger logging.Logger, owner core.PluginName, title string,
	indexFunction func(interface{}) map[string][]string) idxmap.NamedMappingRW {
	mem := memNamedMapping{}
	mem.Logger = logger
	mem.nameToIdx = map[string]*mappingItem{}
	mem.indexes = map[string]map[string]*nameSet{}
	mem.createIndexes = indexFunction
	mem.subscribers = map[core.PluginName]func(idxmap.NamedMappingGenericEvent){}
	mem.owner = owner
	mem.title = title
	return &mem
}

// Put adds an item to the mapping associated with the name. If there is an already stored
// item with that name, it is overwritten.
func (mem *memNamedMapping) Put(name string, value interface{}) {
	mem.access.Lock()
	defer mem.access.Unlock()

	mem.putNameToIdx(name, value)

	mem.publishToChannel(name, value)

}

// Delete removes an item associated with the given name from the mapping.
func (mem *memNamedMapping) Delete(name string) (value interface{}, found bool) {
	mem.access.Lock()
	defer mem.access.Unlock()

	item, found := mem.nameToIdx[name]
	if found {
		value = item.value

		mem.publishDelToChannel(name, item.value) //TODO improve and not send nil
		mem.removeNameIdx(name)
	}

	return value, found
}

// GetRegistryTitle returns the title assigned to the registry.
func (mem *memNamedMapping) GetRegistryTitle() string {
	return mem.title
}

// GetValue looks up an item in the mapping by name (primary index).
func (mem *memNamedMapping) GetValue(name string) (value interface{}, exists bool) {
	mem.access.RLock()
	defer mem.access.RUnlock()

	item, found := mem.nameToIdx[name]
	if found {
		return item.value, found
	}
	return
}

// ListAllNames returns all names in the mapping.
func (mem *memNamedMapping) ListAllNames() (names []string) {
	mem.access.RLock()
	defer mem.access.RUnlock()

	var ret []string

	for name := range mem.nameToIdx {
		ret = append(ret, name)
	}

	return ret
}

// ListNames looks up the items by secondary indexes. It returns all
// names matching the selection.
func (mem *memNamedMapping) ListNames(field string, value string) []string {
	mem.access.RLock()
	defer mem.access.RUnlock()

	ix, found := mem.indexes[field]
	if !found {
		return nil
	}
	set, found := ix[value]

	if !found {
		return nil
	}

	return set.content()
}

// Watch allows to subscribe for tracking changes in the mapping. When an item is added or removed, the given callback is triggered.
func (mem *memNamedMapping) Watch(subscriber core.PluginName, callback func(idxmap.NamedMappingGenericEvent)) error {
	mem.Debug("Watch ", subscriber)
	mem.access.Lock()
	defer mem.access.Unlock()

	_, found := mem.subscribers[subscriber]
	if !found {
		mem.subscribers[subscriber] = callback
	} else {
		return fmt.Errorf("Already registered channel per subscriber ")
	}
	return nil
}

func (mem *memNamedMapping) updateIndexes(item *mappingItem, name string) {
	if mem.createIndexes == nil {
		return
	}
	mem.removeIndexes(item, name)

	item.indexed = mem.createIndexes(item.value)
	for key, vals := range item.indexed {
		ix, keyExists := mem.indexes[key]
		if !keyExists {
			ix = map[string]*nameSet{}
			mem.indexes[key] = ix
		}
		for _, v := range vals {
			set, found := ix[v]
			if !found {
				set = newIndexSet()
				ix[v] = set
			}
			set.add(name)
		}
	}

}

func (mem *memNamedMapping) removeIndexes(item *mappingItem, name string) {
	for key, vals := range item.indexed {
		ix, found := mem.indexes[key]
		if !found {
			continue
		}
		for _, v := range vals {
			set, found := ix[v]
			if found {
				set.remove(name)
			}
		}
	}
}

func (mem *memNamedMapping) removeNameIdx(name string) {
	item := mem.nameToIdx[name]
	mem.removeIndexes(item, name)
	delete(mem.nameToIdx, name)
}

func (mem *memNamedMapping) putNameToIdx(name string, metadata interface{}) {
	oldItem, found := mem.nameToIdx[name]
	if found {
		mem.removeIndexes(oldItem, name)
	}

	item := &mappingItem{name, metadata, map[string][]string{}}
	mem.nameToIdx[name] = item
	mem.updateIndexes(item, name)
}

func (mem *memNamedMapping) publishToChannel(name string, value interface{}) {
	for subscriber, clb := range mem.subscribers {
		if clb != nil {
			dto := idxmap.NamedMappingGenericEvent{NamedMappingEvent: idxmap.NamedMappingEvent{
				Owner:         mem.owner,
				RegistryTitle: mem.title,
				Name:          name,
				Del:           false},
				Value: value,
			}
			mem.Debug("publish write to ", subscriber, dto)
			clb(dto)
		}
	}
}

func (mem *memNamedMapping) publishDelToChannel(name string, value interface{}) {
	for subscriber, clb := range mem.subscribers {
		if clb != nil {
			dto := idxmap.NamedMappingGenericEvent{NamedMappingEvent: idxmap.NamedMappingEvent{
				Owner:         mem.owner,
				RegistryTitle: mem.title,
				Name:          name,
				Del:           true},
				Value: value,
			}
			mem.Debug("publish del to ", subscriber, dto)
			clb(dto)
		}
	}
}

// nameSet is a simple implementation of a set holding names of type string
type nameSet struct {
	set map[string]interface{}
}

func newIndexSet() *nameSet {
	return &nameSet{set: map[string]interface{}{}}
}

func (s *nameSet) add(val string) {
	s.set[val] = nil
}

func (s *nameSet) remove(val string) {
	delete(s.set, val)
}

func (s *nameSet) contains(val string) bool {
	_, found := s.set[val]
	return found
}

func (s *nameSet) content() []string {
	var res []string
	for i := range s.set {
		res = append(res, i)
	}
	return res
}<|MERGE_RESOLUTION|>--- conflicted
+++ resolved
@@ -22,20 +22,19 @@
 	"github.com/ligato/cn-infra/core"
 	"github.com/ligato/cn-infra/idxmap"
 	"github.com/ligato/cn-infra/logging"
-<<<<<<< HEAD
-	"sync"
-=======
 	"github.com/ligato/cn-infra/logging/logroot"
->>>>>>> ba99f7f7
 )
+
+// NotifTimeout for delivery of notification
+const NotifTimeout = 2 * time.Second
 
 // item stored in mapping
 type mappingItem struct {
 	// name identifies item in the mapping (primary index)
 	name string
 	// stored data
-	value interface{}
-	// indexed contains fields extracted from value (secondary indexes). Extracted field can be used as lookup criteria.
+	metadata interface{}
+	// indexed contains fields extracted from metadata (secondary indexes). Extracted field can be used as lookup criteria.
 	indexed map[string][]string
 }
 
@@ -48,7 +47,7 @@
 	// register of secondary indexes
 	indexes map[string] /* index name */ map[string] /* index value */ *nameSet
 	// subscribers to whom notifications are delivered
-	subscribers map[core.PluginName]func(idxmap.NamedMappingGenericEvent)
+	subscribers map[core.PluginName]func(idxmap.NamedMappingDto)
 	owner       core.PluginName
 	title       string
 }
@@ -62,7 +61,7 @@
 	mem.nameToIdx = map[string]*mappingItem{}
 	mem.indexes = map[string]map[string]*nameSet{}
 	mem.createIndexes = indexFunction
-	mem.subscribers = map[core.PluginName]func(idxmap.NamedMappingGenericEvent){}
+	mem.subscribers = map[core.PluginName]func(idxmap.NamedMappingDto){}
 	mem.owner = owner
 	mem.title = title
 	return &mem
@@ -70,30 +69,30 @@
 
 // Put adds an item to the mapping associated with the name. If there is an already stored
 // item with that name, it is overwritten.
-func (mem *memNamedMapping) Put(name string, value interface{}) {
+func (mem *memNamedMapping) Put(name string, metadata interface{}) {
 	mem.access.Lock()
 	defer mem.access.Unlock()
 
-	mem.putNameToIdx(name, value)
-
-	mem.publishToChannel(name, value)
+	mem.putNameToIdx(name, metadata)
+
+	mem.publishToChannel(name, metadata)
 
 }
 
 // Delete removes an item associated with the given name from the mapping.
-func (mem *memNamedMapping) Delete(name string) (value interface{}, found bool) {
+func (mem *memNamedMapping) Delete(name string) (metadata interface{}, found bool) {
 	mem.access.Lock()
 	defer mem.access.Unlock()
 
 	item, found := mem.nameToIdx[name]
 	if found {
-		value = item.value
-
-		mem.publishDelToChannel(name, item.value) //TODO improve and not send nil
+		metadata = item.metadata
+
+		mem.publishDelToChannel(name, item.metadata) //TODO improve and not send nil
 		mem.removeNameIdx(name)
 	}
 
-	return value, found
+	return metadata, found
 }
 
 // GetRegistryTitle returns the title assigned to the registry.
@@ -101,20 +100,20 @@
 	return mem.title
 }
 
-// GetValue looks up an item in the mapping by name (primary index).
-func (mem *memNamedMapping) GetValue(name string) (value interface{}, exists bool) {
+// Lookup looks up an item in the mapping by name (primary index).
+func (mem *memNamedMapping) Lookup(name string) (metadata interface{}, exists bool) {
 	mem.access.RLock()
 	defer mem.access.RUnlock()
 
 	item, found := mem.nameToIdx[name]
 	if found {
-		return item.value, found
+		return item.metadata, found
 	}
 	return
 }
 
-// ListAllNames returns all names in the mapping.
-func (mem *memNamedMapping) ListAllNames() (names []string) {
+// ListNames returns all names in the mapping.
+func (mem *memNamedMapping) ListNames() (names []string) {
 	mem.access.RLock()
 	defer mem.access.RUnlock()
 
@@ -127,13 +126,13 @@
 	return ret
 }
 
-// ListNames looks up the items by secondary indexes. It returns all
+// LookupByMetadata looks up the items by secondary indexes. It returns all
 // names matching the selection.
-func (mem *memNamedMapping) ListNames(field string, value string) []string {
+func (mem *memNamedMapping) LookupByMetadata(key string, value string) []string {
 	mem.access.RLock()
 	defer mem.access.RUnlock()
 
-	ix, found := mem.indexes[field]
+	ix, found := mem.indexes[key]
 	if !found {
 		return nil
 	}
@@ -147,7 +146,7 @@
 }
 
 // Watch allows to subscribe for tracking changes in the mapping. When an item is added or removed, the given callback is triggered.
-func (mem *memNamedMapping) Watch(subscriber core.PluginName, callback func(idxmap.NamedMappingGenericEvent)) error {
+func (mem *memNamedMapping) Watch(subscriber core.PluginName, callback func(idxmap.NamedMappingDto)) error {
 	mem.Debug("Watch ", subscriber)
 	mem.access.Lock()
 	defer mem.access.Unlock()
@@ -161,13 +160,25 @@
 	return nil
 }
 
+// ToChan creates a callback that can be passed to the Watch function in order to receive
+// notifications through a channel. If the notification can not be delivered until timeout it is dropped.
+func ToChan(ch chan idxmap.NamedMappingDto) func(dto idxmap.NamedMappingDto) {
+	return func(dto idxmap.NamedMappingDto) {
+		select {
+		case ch <- dto:
+		case <-time.After(NotifTimeout):
+			logroot.Logger().Warn("Unable to deliver notification")
+		}
+	}
+}
+
 func (mem *memNamedMapping) updateIndexes(item *mappingItem, name string) {
 	if mem.createIndexes == nil {
 		return
 	}
 	mem.removeIndexes(item, name)
 
-	item.indexed = mem.createIndexes(item.value)
+	item.indexed = mem.createIndexes(item.metadata)
 	for key, vals := range item.indexed {
 		ix, keyExists := mem.indexes[key]
 		if !keyExists {
@@ -218,15 +229,15 @@
 	mem.updateIndexes(item, name)
 }
 
-func (mem *memNamedMapping) publishToChannel(name string, value interface{}) {
+func (mem *memNamedMapping) publishToChannel(name string, metadata interface{}) {
 	for subscriber, clb := range mem.subscribers {
 		if clb != nil {
-			dto := idxmap.NamedMappingGenericEvent{NamedMappingEvent: idxmap.NamedMappingEvent{
+			dto := idxmap.NamedMappingDto{NamedMappingDtoWithoutMeta: idxmap.NamedMappingDtoWithoutMeta{
 				Owner:         mem.owner,
 				RegistryTitle: mem.title,
 				Name:          name,
 				Del:           false},
-				Value: value,
+				Metadata: metadata,
 			}
 			mem.Debug("publish write to ", subscriber, dto)
 			clb(dto)
@@ -234,15 +245,15 @@
 	}
 }
 
-func (mem *memNamedMapping) publishDelToChannel(name string, value interface{}) {
+func (mem *memNamedMapping) publishDelToChannel(name string, metadata interface{}) {
 	for subscriber, clb := range mem.subscribers {
 		if clb != nil {
-			dto := idxmap.NamedMappingGenericEvent{NamedMappingEvent: idxmap.NamedMappingEvent{
+			dto := idxmap.NamedMappingDto{NamedMappingDtoWithoutMeta: idxmap.NamedMappingDtoWithoutMeta{
 				Owner:         mem.owner,
 				RegistryTitle: mem.title,
 				Name:          name,
 				Del:           true},
-				Value: value,
+				Metadata: metadata,
 			}
 			mem.Debug("publish del to ", subscriber, dto)
 			clb(dto)
