--- conflicted
+++ resolved
@@ -176,11 +176,7 @@
 
 // Watch allows to subscribe for tracking changes in the mapping.
 // When an item is added or removed, the given <callback> is triggered.
-<<<<<<< HEAD
 func (mem *memNamedMapping) Watch(subscriber string, callback func(idxmap.NamedMappingGenericEvent)) error {
-=======
-func (mem *memNamedMapping) Watch(subscriber infra.PluginName, callback func(idxmap.NamedMappingGenericEvent)) error {
->>>>>>> 7444734a
 	mem.Debug("Watch ", subscriber)
 
 	_, found := mem.subscribers.LoadOrStore(subscriber, callback)
@@ -266,11 +262,7 @@
 
 func (mem *memNamedMapping) publishAddToChannel(name string, value interface{}) {
 	mem.subscribers.Range(func(key, val interface{}) bool {
-<<<<<<< HEAD
 		subscriber := key.(string)
-=======
-		subscriber := key.(infra.PluginName)
->>>>>>> 7444734a
 		clb := val.(func(idxmap.NamedMappingGenericEvent))
 
 		if clb != nil {
@@ -293,11 +285,7 @@
 
 func (mem *memNamedMapping) publishUpdateToChannel(name string, value interface{}) {
 	mem.subscribers.Range(func(key, val interface{}) bool {
-<<<<<<< HEAD
 		subscriber := key.(string)
-=======
-		subscriber := key.(infra.PluginName)
->>>>>>> 7444734a
 		clb := val.(func(idxmap.NamedMappingGenericEvent))
 
 		if clb != nil {
@@ -320,11 +308,7 @@
 
 func (mem *memNamedMapping) publishDelToChannel(name string, value interface{}) {
 	mem.subscribers.Range(func(key, val interface{}) bool {
-<<<<<<< HEAD
 		subscriber := key.(string)
-=======
-		subscriber := key.(infra.PluginName)
->>>>>>> 7444734a
 		clb := val.(func(idxmap.NamedMappingGenericEvent))
 
 		if clb != nil {
