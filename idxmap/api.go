--- conflicted
+++ resolved
@@ -14,11 +14,6 @@
 
 package idxmap
 
-<<<<<<< HEAD
-=======
-import "github.com/ligato/cn-infra/infra"
-
->>>>>>> 7444734a
 // NamedMapping is the "user API" to the mapping. It provides read-only access.
 type NamedMapping interface {
 	// GetRegistryTitle returns the title assigned to the registry.
@@ -46,15 +41,11 @@
 	//
 	// Example usage:
 	//
-	//  map.Watch(plugin.PluginName, ToChan(myChannel))
+	//  map.Watch(subscriber, ToChan(myChannel))
 	//
-	//  map.Watch(plugin.PluginName, func(msgNamedMappingGenericEvent) {/*handle callback*/ return nil})
+	//  map.Watch(subscriber, func(msgNamedMappingGenericEvent) {/*handle callback*/ return nil})
 	//
-<<<<<<< HEAD
 	Watch(subscriber string, callback func(NamedMappingGenericEvent)) error
-=======
-	Watch(subscriber infra.PluginName, callback func(NamedMappingGenericEvent)) error
->>>>>>> 7444734a
 }
 
 // NamedMappingRW is the "owner API" to the mapping. Using this API the owner
