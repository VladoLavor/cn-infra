# Plugin Dependencies

A plugin may simply depend on a value of a basic data-type parameter,
but more often each dependency is a specific feature expressed through
an interface, e.g.:

```go
	type Deps struct {
	    HTTPport string // a basic data-type parameter
	    Publish  datasync.KeyProtoValWriter // feature described by an interface
	}
```

Plugin dependencies are typically listed in a separate structure labeled
as "Deps". This structure is then embedded into the plugin's top
structure so that the injected dependencies can be accessed directly
as the other plugin (internal) fields.
```go
	package xy
	import (
	    "github.com/ligato/cn-infra/flavors/local"
	    "github.com/ligato/cn-infra/datasync"
	)

	type PluginXY struct {
	    // dependencies
	    Deps

		// other fields (usually private fields) ...
	}
<<<<<<< HEAD

	type Deps struct {
	    localdeps.PluginLogDeps //Plugin Logger & Plugin Name

=======
	
	type Dep struct {
	    local.PluginLogDeps //Plugin Logger & Plugin Name
	    
>>>>>>> f214920e
	    //other dependencies:

	    Watcher datasync.KeyValProtoWatcher
	}

    func (plugin *PluginXY) Init() error {
        //using the dependency (following line is shortcut for plugin.Dep.PluginLogDeps.Log)
        plugin.Log.Info("using injected logger in flavor")

        return nil
    }

```

Dependencies should be **exported fields** so that they can be resolved
through the method of dependency injection by a given flavor,
see [Plugin Flavors Guidelines](PLUGIN_FLAVORS.md).
The combination of exported dependency fields together with the Init()
method makes plugin constructors unnecessary.
Therefore, plugins can be listed in the flavors directly as instances
of structures, without the use of pointers.

Whenever possible, try to make the dependencies optional.
Inside the Init() method, plugin should first check for each dependency
if it was successfully injected and use only the resolved ones.
If a mandatory dependency was not injected, the plugin should return
self-explanatory error and not panic.<|MERGE_RESOLUTION|>--- conflicted
+++ resolved
@@ -28,20 +28,14 @@
 
 		// other fields (usually private fields) ...
 	}
-<<<<<<< HEAD
 
 	type Deps struct {
-	    localdeps.PluginLogDeps //Plugin Logger & Plugin Name
+	    local.PluginLogDeps //Plugin Logger & Plugin Name
 
-=======
-	
-	type Dep struct {
-	    local.PluginLogDeps //Plugin Logger & Plugin Name
-	    
->>>>>>> f214920e
-	    //other dependencies:
+	    // other dependencies:
 
 	    Watcher datasync.KeyValProtoWatcher
+	    // ...
 	}
 
     func (plugin *PluginXY) Init() error {
