<<<<<<< HEAD
# Logging

## Overview
CN-Infra logging API is defined in the [logging package](../../logging/log_api.go).
The API defines interface of a logger, a log registry and a log factory.
Currently the only provided implementation of a logger is based on
[Logrus](https://github.com/sirupsen/logrus) and can be found
[here](../../logging/logrus/logger.go).

## Log Registry
The Logrus-based logger also ships with an implementation of both
the log registry and the log factory under one structure denoted
as [logRegistry](../../logging/logrus/registry.go).
The registry can be installed into a CN-Infra based applications
through the [local flavor](../../flavors/local).
On its own it allows to create a new logger with a given label and
maintain a local view of all active loggers.
The following example is a combination of code snippets presenting
the use of the registry in a user-defined plugin:
```go
/*** A very simple plugin which uses LogRegistry ***/
type Plugin struct {
	Deps
}

type Deps struct {
	LogRegistry  logging.Registry // inject
}

func (plugin *Plugin) Init() error {
    // Create a new logger
    plugin.LogRegistry.NewLogger("my-logger")
    // Set level for logging
    plugin.LogRegistry.SetLevel("my-logger", "debug")
    // Print all active loggers
    fmt.Printf("All registered loggers: %+v", plugin.LogRegistry.ListLoggers())
    return nil
}


/*** A flavor which composes the above plugin with the local flavor ***/
type Flavor struct {
	*local.FlavorLocal
	MyPlugin Plugin

	injected bool
}

func (f *Flavor) Inject() bool {
	if f.injected {
		return false
	}
	f.injected = true

	if f.FlavorLocal == nil {
		f.FlavorLocal = &local.FlavorLocal{}
	}
	f.FlavorLocal.Inject()

	f.MyPlugin.LogRegistry = f.FlavorLocal.LogRegistry()
	return true
}
```

The registry gets much more interesting in a combination with
the [RPC flavor](../../flavors/rpc).
The RPC flavor includes [log manager](../../logging/logmanager) which
provides a remote access to the log registry through REST API.
It is possible to view all active loggers via HTTP GET method and to set
the log level individually for each logger via HTTP POST method.

## Logging dependency
Plugins that need to use the logging capabilities should be defined
as dependent on [PluginLogger](../../logging/log_api.go).
Such dependency definition is already prepared and can be applied through
embedding from the structure
[PluginLogDeps](../../flavors/localdeps/plugin_deps.go).
Plugins that interact with DB/Messaging may use
[PluginInfraDeps](../../flavors/localdeps/plugin_deps.go) instead, which,
apart from logging, also includes some other basic dependencies likely
to be needed.

Example:
```go
import (
	"github.com/ligato/cn-infra/flavors/localdeps"
)

type Plugin struct {
	Deps
}

type Deps struct {
	localdeps.PluginInfraDeps
}
```

All plugin infra-dependencies can be fully satisfied by the local flavor.
The log registry is used to create a new logger referenced by the plugin
name and injected into the plugin as a struct member labelled **Log**
(inherited from PluginLogger).

For the injection of plugin infra-dependencies from the local flavor
there is already a helper method
[InfraDeps()](../../flavors/local/local_flavor.go) as presented in the
following example:
```go
type Flavor struct {
	*local.FlavorLocal
	GoVPP     govppmux.GOVPPPlugin // GoVPP uses PluginInfraDeps to ask for logging capabilities among other things

	injected bool
}

// Inject sets object references
func (f *Flavor) Inject() error {
	if f.injected {
		return nil
	}
	f.injected = true

	if f.FlavorLocal == nil {
		f.FlavorLocal = &local.FlavorLocal{}
	}
	f.FlavorLocal.Inject()

	// The only parameter of InfraDeps() is the name of the plugin which will be used as the label for the allocated logger.
	f.GoVPP.Deps.PluginInfraDeps = *f.FlavorLocal.InfraDeps("govpp")

	//...
}
```

Similarly, for PluginLogDeps the helper method
[LogDeps()](../../flavors/local/local_flavor.go) can be used to inject
the logger.

## Plugin Logger
The use of golang embedding from PluginLogger through
PluginLogDeps/PluginInfraDeps, plugin's own Deps and all the way
to the top definition of the plugin, allows to access the plugin logger
in a rather concise manner:
```go
 func (plugin *Plugin) Init() error {
 	plugin.Log.Debug("Initializing interface plugin")
 	// ...
 }
```

While plugins can still use the [DefaultLogger](../../logging/logrus)
(referenced as "defaultLogger"), it is recommended to use a separate
logger for each plugin through the dependency injection as explained in
[Logging dependency](#Logging dependency).
This gives the advantage of being able to set different log level for
each plugin. This is especially useful for debugging purposes as some
selected plugins may be switched to the Debug log level while others can
simultaneously remain in a less verbose mode.

For a more complicated plugin it can be preferred to split log messages
into multiple topics using **child loggers**. This is possible because
the injected plugin logger not only implements the logger API, but also
the interface of the log factory.
Method [NewLogger()](../../logging/log_api.go) allows to create a new
child logger with a name that gets prefixed with the plugin label:
```go
// Create a new child logger
childLogger := plugin.Log.NewLogger("childLogger")
// Usage of child loggers
childLogger.Infof("Log using named logger with name: %v", childLogger.GetName())
```

A full code example with plugin's own logger injected through
the use of PluginLogDeps and with one child logger can be found in
[examples/logs_in_plugin](../../examples/logs_in_plugin/main.go).
=======
To be able to change log levels individually per specific logger using [rpc](../../logging/logmanager):
1. Each plugin is supposed to use it's own logger (injected as dependency) See `plugin.Log` in [examples/logs_plugin](../../examples/logs_plugin/main.go). 
2. If plugin is more complicated then it need to use multiple loggers. See `childLogger` in [examples/logs_plugin](../../examples/logs_plugin/main.go)
>>>>>>> f214920e
<|MERGE_RESOLUTION|>--- conflicted
+++ resolved
@@ -1,4 +1,3 @@
-<<<<<<< HEAD
 # Logging
 
 ## Overview
@@ -172,9 +171,4 @@
 
 A full code example with plugin's own logger injected through
 the use of PluginLogDeps and with one child logger can be found in
-[examples/logs_in_plugin](../../examples/logs_in_plugin/main.go).
-=======
-To be able to change log levels individually per specific logger using [rpc](../../logging/logmanager):
-1. Each plugin is supposed to use it's own logger (injected as dependency) See `plugin.Log` in [examples/logs_plugin](../../examples/logs_plugin/main.go). 
-2. If plugin is more complicated then it need to use multiple loggers. See `childLogger` in [examples/logs_plugin](../../examples/logs_plugin/main.go)
->>>>>>> f214920e
+[examples/logs_in_plugin](../../examples/logs_in_plugin/main.go).