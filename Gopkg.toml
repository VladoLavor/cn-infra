# Gopkg.toml example
#
# Refer to https://github.com/golang/dep/blob/master/docs/Gopkg.toml.md
# for detailed Gopkg.toml documentation.
#
# required = ["github.com/user/thing/cmd/thing"]
# ignored = ["github.com/user/project/pkgX", "bitbucket.org/user/project/pkgA/pkgY"]
#
# [[constraint]]
#   name = "github.com/user/project"
#   version = "1.0.0"
#
# [[constraint]]
#   name = "github.com/user/project2"
#   branch = "dev"
#   source = "github.com/myfork/project2"
#
# [[override]]
#   name = "github.com/x/y"
#   version = "2.4.0"
#
# [prune]
#   non-go = false
#   go-tests = true
#   unused-packages = true

required = [
    "github.com/grpc-ecosystem/grpc-gateway/runtime"
]

[[constraint]]
  name = "google.golang.org/grpc"
  version = "=1.2.1"

[[constraint]]
  name = "github.com/grpc-ecosystem/grpc-gateway"
  version = "=1.2.0"

[[constraint]]
  name = "github.com/Shopify/sarama"
  version = "~1.15.0"

[[constraint]]
  name = "github.com/Songmu/prompter"
  version = "0.1.0"

[[constraint]]
  name = "github.com/alicebob/miniredis"
  version = "2.3.0"

[[constraint]]
  name = "github.com/bsm/sarama-cluster"
  version = "2.1.11"

[[constraint]]
  name = "github.com/coreos/etcd"
  version = "=3.2.0"

[[constraint]]
  name = "github.com/ghodss/yaml"
  version = "1.0.0"

[[constraint]]
  name = "github.com/go-redis/redis"
  version = "6.8.2"

[[constraint]]
  branch = "master"
  name = "github.com/gocql/gocql"

[[constraint]]
  name = "github.com/gogo/protobuf"
  version = "0.5.0"

[[constraint]]
  branch = "master"
  name = "github.com/golang/protobuf"

[[constraint]]
  name = "github.com/gorilla/mux"
  version = "1.6.1"

[[constraint]]
  branch = "master"
  name = "github.com/howeyc/crc16"

[[constraint]]
  branch = "master"
  name = "github.com/maraino/go-mock"

[[constraint]]
  name = "github.com/namsral/flag"
  version = "1.7.4-pre"

[[constraint]]
  name = "github.com/onsi/gomega"
  version = "1.3.0"

[[constraint]]
  name = "github.com/prometheus/client_golang"
  version = "0.8.0"

[[constraint]]
  name = "github.com/satori/go.uuid"
  version = "1.2.0"

[[constraint]]
  name = "github.com/sirupsen/logrus"
  version = "1.0.4"

[[constraint]]
  branch = "master"
  name = "github.com/unrolled/render"

[[constraint]]
  branch = "master"
  name = "github.com/willfaught/gockle"

[[constraint]]
  branch = "master"
  name = "golang.org/x/net"

[[constraint]]
<<<<<<< HEAD
  branch = "master"
  name = "github.com/boltdb/bolt"
=======
  name = "github.com/evalphobia/logrus_fluent"
  version = "~0.4.0"
>>>>>>> 14475f41

[[override]]
  name = "github.com/ugorji/go"
  revision = "ded73eae5db7e7a0ef6f55aace87a2873c5d2b74"

[prune]
  go-tests = true
  unused-packages = true<|MERGE_RESOLUTION|>--- conflicted
+++ resolved
@@ -121,13 +121,12 @@
   name = "golang.org/x/net"
 
 [[constraint]]
-<<<<<<< HEAD
+  name = "github.com/evalphobia/logrus_fluent"
+  version = "~0.4.0"
+
+[[constraint]]
   branch = "master"
   name = "github.com/boltdb/bolt"
-=======
-  name = "github.com/evalphobia/logrus_fluent"
-  version = "~0.4.0"
->>>>>>> 14475f41
 
 [[override]]
   name = "github.com/ugorji/go"
