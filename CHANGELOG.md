# Release v1.0.4 (NOT RELEASED)

<<<<<<< HEAD
## Documentation
* Improved documentation of public APIs (comments)
* Improved documentation of examples (comments, doc.go, README.md)
* Underscore in example suffixes "_lib" and "_plugin" replaced with a dash
=======
## Health, status check & probes
* status check is now registered also for Cassandra & Redis
* new prometheus format probe support (in rpcflavor)
>>>>>>> 635dc516

## Profiling
* Logging duration (etcd connection establishment, kafka connection establishment, resync)

## Plugin Configuration
* new [examples/configs-plugin](examples/configs-plugin)
* new flag --config-dir=. (by default "." meaning current working directory)
* configuration files can but not need to have absolute paths anymore (e.g. --kafka-config=kafka.conf)
* if you put all configuration files (etcd.conf, kafka.conf etc.) in one directory agent will load them
* if you want to disable configuration file just put empty value for a particular flag (e.g. --kafka-config)

## Logging
* [logmanager plugin](logging/logmanager)
  * new optional flag --logs-config=logs.conf (showcase in [examples/logs-plugin](examples/logs-plugin))
  * this plugin is now part of LocalFlavor (see field Logs) & tries to load configuration
  * HTTP dependency is optional (if it is not set it just does not registers HTTP handlers)
* logger name added in logger fields (possible to grep only certain logger - effectively by plugin)

## Kafka
* kafka.Plugin.Disabled() returned if there is no kafka.conf present
* Connection in bytes_connection.go renamed to BytesConnection
* kafka plugin initializes two multiplexers for dynamic mode (automatic partitions) and manual mode.
  Every multiplexer can create its own connection and provides access to different set of methods 
  (publishing to partition, watching on partition/offset) 
* fixes inside Mux.NewSyncPublisher() & Mux.NewAsyncPublisher() related to previous partition changes
* TODO offset improvements
* Known Issues:
  * More than one network connection to Kafka (multiple instances of MUX)
  * TODO Minimalistic examples & documentation for Kafka API will be improved in a later release.

# Release v1.0.3 (2017-09-08)
* [FlavorAllConnectors](flavors/connectors)
    * Inlined plugins: ETCD, Kafka, Redis, Cassandra 
* [Kafka Partitions](messaging/kafka) 
    * Implemented new methods that allow to specify partitions & offset parameters:
      * publish: Mux.NewSyncPublisherToPartition() & Mux.NewAsyncPublisherToPartition()
      * watch: ProtoWatcher.WatchPartition()
    * Minimalistic examples & documentation for Kafka API will be improved in a later release. 

# Release v1.0.2 (2017-08-28)

## Major Themes

The major themes for Release v1.0.2 are as follows:
* Libraries (GO Lang packages) for connecting to Data Bases and Message Bus.
  Set of these libraries provides unified client API and configuration for:
    * [Cassandra](db/sql/cassandra)
    * [etcd](db/keyval/etcdv3)
    * [Redis](db/keyval/redis)
    * [Kafka](db/)
* [Data Synchronization](datasync) plugin for watching and writing data asynchronously; it is currently implemented only for the [db/keyval API](db/keyval) API. It facilitates reading of data during startup or after reconnection to a data store and then watching incremental changes.
* Agent [Core](core) that provides plugin lifecycle management 
(initialization and graceful shutdown of plugins) is able to run
different [flavors](flavors) (reusable collection of plugins):
    * [local flavor](flavors/local) - a minimal collection of plugins: 
      * [statuscheck](health/statuscheck) 
      * [servicelabel](servicelabel) 
      * [resync orch](datasync/restsync) 
      * [log registry](logging)
    * [RPC flavor](flavors/rpc) - exposes REST API for all plugins, especially for:
      * [statuscheck](health/statuscheck) (RPCs probed from systems such as K8s)
      * [logging](logging/logmanager) (for changing log level at runtime remotely)
    * connector flavors: 
      * Cassandra flavor
      * etcdv3 flavor
      * Redis flavor
      * Kafka flavor
* [Examples](examples)
* [Docker](docker) container-based development environment 
* Helpers:
  * [IDX Map](idxmap) is a reusable thread-safe in memory data structure.
      This map is designed for sharing key value based data
      (lookup by primary & secondary indexes, plus watching individual changes).
      It is useful for:
      - implementing backend for plugin specific API shared by multiple plugins;
      - caching of a remote data store.
  * [Config](config): helpers for loading plugin specific configuration.
  * [Service Label](servicelabel): retrieval of a unique identifier for a CN-Infra based app.<|MERGE_RESOLUTION|>--- conflicted
+++ resolved
@@ -1,15 +1,13 @@
 # Release v1.0.4 (NOT RELEASED)
 
-<<<<<<< HEAD
 ## Documentation
 * Improved documentation of public APIs (comments)
 * Improved documentation of examples (comments, doc.go, README.md)
 * Underscore in example suffixes "_lib" and "_plugin" replaced with a dash
-=======
+
 ## Health, status check & probes
 * status check is now registered also for Cassandra & Redis
 * new prometheus format probe support (in rpcflavor)
->>>>>>> 635dc516
 
 ## Profiling
 * Logging duration (etcd connection establishment, kafka connection establishment, resync)
