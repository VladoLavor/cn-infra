<<<<<<< HEAD
# Release v1.0.6 (2017-10-30)

## ETCD/Datasync
* etcd new feature PutIfNotExists adds key-value pair if the key doesn't exist.
* feature GetPrevValue() used to obtain previous value from key-value database was returned to API
* watcher registration object has a new method to close single subscribed key. Key can be un-subscribed in runtime.
  See example usage in [examples/datasync-plugin](examples/datasync-plugin) for more details  

## Documentation
* improved documentation/code comments in datasync, config and core packages 
=======
# Release v1.0.6 (NOT RELEASED)

## Agent, Flavors
Input arguments of `core.NewAgent()` has been changed:
  * it can be called without any options like this: `core.NewAgent(flavor)`
  * you can pass options like this: `core.NewAgent(flavor, core.WithTimeout(1* time.Second))`
  * there is `core.NewAgentDeprecated()` for backward compatibility

This release contains utilities/options to avoid writing new flavor go structures (Inject, Plugins methods)
for simple customizations:
* if you just expose the RPCs you can write
  ```
  rpc.NewAgent(rpc.WithPlugins(func(flavor *rpc.FlavorRPC) []*core.NamedPlugin {
    return []*core.NamedPlugin{{"myplugin1", &MyPlugin{&flavor.GRPC},
                               {"myplugin2", &MyPlugin{&flavor.GRPC},}
  }))
  ```
* if you just want to use one simple plugin (without any client or server) you can write:
  ```
  flavor := &local.FlavorLocal{}
  core.NewAgent(core.Inject(flavor), core.WithPlugin("myplugin1", &MyPlugin{Deps: flavor.PluginInfraDeps("myplugin1")}))
  ```
* sometimes you want to combine multiple flavors to inject their plugins to new MyPlugin
  ```
  loc := &local.FlavorLocal{}
  rpcs := &rpc.FlavorRPC{FlavorLocal: loc}
  cons := &connectors.AllConnectorsFlavor{FlavorLocal: loc}
  core.NewAgent(core.Inject(rpcs, cons), core.WithPlugin("myplugin", &MyPlugin{Deps: Deps{&rpcs.GRPC, &cons.ETCD}}))
  ```
>>>>>>> e6166704

# Release v1.0.5 (2017-10-17)

## Profiling
* new [logging/measure](logging/measure) - time measurement utility to measure duration of binary api calls
  or linuxplugin netlink during resync. The feature is disabled by default and it can be enabled in
  defaultplugins.conf and linuxplugin.conf file (see plugin's readme)

## Kafka
* proto_connection.go and bytes_connection.go consolidated, bytes_connection.go now mirrors all
  the functionality from proto_connection.go.
  * mux can create two types of connection, standard bytes connection and bytes manual connection.
    This enables to call only respective methods on them (to use manual partitioning, it is needed to
    create manual connection, etc.)
  * method ConsumeTopicOnPartition renamed to ConsumeTopic (similar naming as in the proto_connection.go).
    The rest of the signature is not changed.
* post-init watcher enabled in bytes_connection.go api
* added methods MarkOffset and CommitOffsets to both, proto and bytes connection. Automatic offset marking
  was removed
<<<<<<< HEAD
* one instance of mux in kafka plugin
* new field `group-id` can be added to kafka.conf. This value is used as a Group ID in order to set it
  manually. In case the value is not provided, the service label is used instead (just like before).
=======
* one instance of mux in kafka plugin 
* new field `group-id` can be added to kafka.conf. This value is used as a Group ID in order to set it 
  manually. In case the value is not provided, the service label is used instead (just like before). 
>>>>>>> e6166704

# Release v1.0.4 (2017-9-25)

## Documentation
* Improved documentation of public APIs (comments)
* Improved documentation of examples (comments, doc.go, README.md)
* Underscore in example suffixes "_lib" and "_plugin" replaced with a dash

## Health, status check & probes
* status check is now registered also for Cassandra & Redis
* new prometheus format probe support (in rpcflavor)

## Profiling
* Logging duration (etcd connection establishment, kafka connection establishment, resync)

## Plugin Configuration
* new [examples/configs-plugin](examples/configs-plugin)
* new flag --config-dir=. (by default "." meaning current working directory)
* configuration files can but not need to have absolute paths anymore (e.g. --kafka-config=kafka.conf)
* if you put all configuration files (etcd.conf, kafka.conf etc.) in one directory agent will load them
* if you want to disable configuration file just put empty value for a particular flag (e.g. --kafka-config)

## Logging
* [logmanager plugin](logging/logmanager)
  * new optional flag --logs-config=logs.conf (showcase in [examples/logs-plugin](examples/logs-plugin))
  * this plugin is now part of LocalFlavor (see field Logs) & tries to load configuration
  * HTTP dependency is optional (if it is not set it just does not registers HTTP handlers)
* logger name added in logger fields (possible to grep only certain logger - effectively by plugin)

## Kafka
* kafka.Plugin.Disabled() returned if there is no kafka.conf present
* Connection in bytes_connection.go renamed to BytesConnection
* kafka plugin initializes two multiplexers for dynamic mode (automatic partitions) and manual mode.
  Every multiplexer can create its own connection and provides access to different set of methods
  (publishing to partition, watching on partition/offset)
* ProtoWatcher from API was changed - methods WatchPartition and StopWatchPartition were removed
  from the ProtoWatcher interface and added to newly created ProtoPartitionWatcher. There is also a new
  method under Mux interface - NewPartitionWatcher(subscriber) which returns ProtoPartitionWatcher
  instance that allows to call partition-related methods
* Offset mark is done for hash/default-partitioned messages only. Manually partitioned message's offset
  is not marked.
* It is possible to start kafka consumer on partition after kafka plugin initialization procedure. New
  example [post-init-consumer](examples/kafka-plugin/post-init-consumer) was created to show the
  functionality
* fixes inside Mux.NewSyncPublisher() & Mux.NewAsyncPublisher() related to previous partition changes
* Known Issues:
  * More than one network connection to Kafka (multiple instances of MUX)
  * TODO Minimalistic examples & documentation for Kafka API will be improved in a later release.

## Flavors
* optionally GPRC server can be enabled in [rpc flavor](flavors/rpc) using --grpc-port=9111 (or using config gprc.conf)
* [Flavor interface](core/list_flavor_plugin.go) now contains three methods: Plugins(), Inject(), LogRegistry() to standardize these methods over all flavors. Note, LogRegistry() is usually embedded using local flavor.

# Release v1.0.3 (2017-09-08)
* [FlavorAllConnectors](flavors/connectors)
    * Inlined plugins: ETCD, Kafka, Redis, Cassandra
* [Kafka Partitions](messaging/kafka)
    * Implemented new methods that allow to specify partitions & offset parameters:
      * publish: Mux.NewSyncPublisherToPartition() & Mux.NewAsyncPublisherToPartition()
      * watch: ProtoWatcher.WatchPartition()
    * Minimalistic examples & documentation for Kafka API will be improved in a later release.

# Release v1.0.2 (2017-08-28)

## Major Themes

The major themes for Release v1.0.2 are as follows:
* Libraries (GO Lang packages) for connecting to Data Bases and Message Bus.
  Set of these libraries provides unified client API and configuration for:
    * [Cassandra](db/sql/cassandra)
    * [etcd](db/keyval/etcdv3)
    * [Redis](db/keyval/redis)
    * [Kafka](db/)
* [Data Synchronization](datasync) plugin for watching and writing data asynchronously; it is currently implemented only for the [db/keyval API](db/keyval) API. It facilitates reading of data during startup or after reconnection to a data store and then watching incremental changes.
* Agent [Core](core) that provides plugin lifecycle management
(initialization and graceful shutdown of plugins) is able to run
different [flavors](flavors) (reusable collection of plugins):
    * [local flavor](flavors/local) - a minimal collection of plugins:
      * [statuscheck](health/statuscheck)
      * [servicelabel](servicelabel)
      * [resync orch](datasync/restsync)
      * [log registry](logging)
    * [RPC flavor](flavors/rpc) - exposes REST API for all plugins, especially for:
      * [statuscheck](health/statuscheck) (RPCs probed from systems such as K8s)
      * [logging](logging/logmanager) (for changing log level at runtime remotely)
    * connector flavors:
      * Cassandra flavor
      * etcdv3 flavor
      * Redis flavor
      * Kafka flavor
* [Examples](examples)
* [Docker](docker) container-based development environment
* Helpers:
  * [IDX Map](idxmap) is a reusable thread-safe in memory data structure.
      This map is designed for sharing key value based data
      (lookup by primary & secondary indexes, plus watching individual changes).
      It is useful for:
      - implementing backend for plugin specific API shared by multiple plugins;
      - caching of a remote data store.
  * [Config](config): helpers for loading plugin specific configuration.
  * [Service Label](servicelabel): retrieval of a unique identifier for a CN-Infra based app.<|MERGE_RESOLUTION|>--- conflicted
+++ resolved
@@ -1,16 +1,4 @@
-<<<<<<< HEAD
-# Release v1.0.6 (2017-10-30)
-
-## ETCD/Datasync
-* etcd new feature PutIfNotExists adds key-value pair if the key doesn't exist.
-* feature GetPrevValue() used to obtain previous value from key-value database was returned to API
-* watcher registration object has a new method to close single subscribed key. Key can be un-subscribed in runtime.
-  See example usage in [examples/datasync-plugin](examples/datasync-plugin) for more details  
-
-## Documentation
-* improved documentation/code comments in datasync, config and core packages 
-=======
-# Release v1.0.6 (NOT RELEASED)
+# Release v1.0.7 (NOT RELEASED)
 
 ## Agent, Flavors
 Input arguments of `core.NewAgent()` has been changed:
@@ -39,7 +27,17 @@
   cons := &connectors.AllConnectorsFlavor{FlavorLocal: loc}
   core.NewAgent(core.Inject(rpcs, cons), core.WithPlugin("myplugin", &MyPlugin{Deps: Deps{&rpcs.GRPC, &cons.ETCD}}))
   ```
->>>>>>> e6166704
+
+# Release v1.0.6 (2017-10-30)
+
+## ETCD/Datasync
+* etcd new feature PutIfNotExists adds key-value pair if the key doesn't exist.
+* feature GetPrevValue() used to obtain previous value from key-value database was returned to API
+* watcher registration object has a new method to close single subscribed key. Key can be un-subscribed in runtime.
+  See example usage in [examples/datasync-plugin](examples/datasync-plugin) for more details  
+
+## Documentation
+* improved documentation/code comments in datasync, config and core packages 
 
 # Release v1.0.5 (2017-10-17)
 
@@ -59,15 +57,9 @@
 * post-init watcher enabled in bytes_connection.go api
 * added methods MarkOffset and CommitOffsets to both, proto and bytes connection. Automatic offset marking
   was removed
-<<<<<<< HEAD
 * one instance of mux in kafka plugin
 * new field `group-id` can be added to kafka.conf. This value is used as a Group ID in order to set it
   manually. In case the value is not provided, the service label is used instead (just like before).
-=======
-* one instance of mux in kafka plugin 
-* new field `group-id` can be added to kafka.conf. This value is used as a Group ID in order to set it 
-  manually. In case the value is not provided, the service label is used instead (just like before). 
->>>>>>> e6166704
 
 # Release v1.0.4 (2017-9-25)
 
