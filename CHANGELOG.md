--- conflicted
+++ resolved
@@ -13,11 +13,7 @@
 * Logging duration (etcd connection establishment, kafka connection establishment, resync)
 
 ## Plugin Configuration
-<<<<<<< HEAD
-* new [examples/plugin_config](config/plugin_config.go)
-=======
 * new [examples/configs-plugin](examples/configs-plugin)
->>>>>>> 2fc556a2
 * new flag --config-dir=. (by default "." meaning current working directory)
 * configuration files can but not need to have absolute paths anymore (e.g. --kafka-config=kafka.conf)
 * if you put all configuration files (etcd.conf, kafka.conf etc.) in one directory agent will load them
@@ -25,11 +21,7 @@
 
 ## Logging
 * [logmanager plugin](logging/logmanager)
-<<<<<<< HEAD
-  * new optional flag --logs-config=logs.conf (showcase in [examples/logs_plugin](examples/logs_plugin))
-=======
   * new optional flag --logs-config=logs.conf (showcase in [examples/logs-plugin](examples/logs-plugin))
->>>>>>> 2fc556a2
   * this plugin is now part of LocalFlavor (see field Logs) & tries to load configuration
   * HTTP dependency is optional (if it is not set it just does not registers HTTP handlers)
 * logger name added in logger fields (possible to grep only certain logger - effectively by plugin)
