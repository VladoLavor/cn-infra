--- conflicted
+++ resolved
@@ -80,13 +80,9 @@
 }
 
 // ListExportedFieldsPtrs iterates struct fields and return slice of pointers to field values
-<<<<<<< HEAD
-func ListExportedFieldsPtrs(val interface{}, filterPK bool, predicates ...ExportedPredicate) []interface{} {
-=======
 func ListExportedFieldsPtrs(val interface{}, predicates ...ExportedPredicate) (
 	fields []*reflect.StructField, valPtrs []interface{}) {
 
->>>>>>> f4f0cfb8
 	rVal := reflect.Indirect(reflect.ValueOf(val))
 	valPtrs = []interface{}{}
 	fields = []*reflect.StructField{}
@@ -117,27 +113,9 @@
 			}
 		default:
 			if field.CanAddr() {
-<<<<<<< HEAD
-				if structField.Name != "ID" {
-					ptrs = append(ptrs, field.Addr().Interface())
-				} else {
-					if !filterPK {
-						ptrs = append(ptrs, field.Addr().Interface())
-					}
-				}
-			} else if field.IsValid() {
-				if structField.Name != "ID" {
-					ptrs = append(ptrs, field.Interface())
-				} else {
-					if !filterPK {
-						ptrs = append(ptrs, field.Interface())
-					}
-				}
-=======
 				valPtrs = append(valPtrs, field.Addr().Interface())
 			} else if field.IsValid() {
 				valPtrs = append(valPtrs, field.Interface())
->>>>>>> f4f0cfb8
 			} else {
 				panic("invalid field")
 			}
